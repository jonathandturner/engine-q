[package]
name = "engine-q"
version = "0.1.0"
edition = "2018"
default-run = "engine-q"

# See more keys and their definitions at https://doc.rust-lang.org/cargo/reference/manifest.html

[workspace]
members = [
	"crates/nu-cli",
	"crates/nu-engine",
	"crates/nu-parser",
	"crates/nu-command",
	"crates/nu-protocol",
	"crates/nu-plugin",
	"crates/nu_plugin_inc",
	"crates/nu_plugin_gstat",
	"crates/nu_plugin_example",
]

[dependencies]
reedline = { git = "https://github.com/nushell/reedline", branch = "main" }
crossterm = "0.22.*"
dialoguer = "0.9.0"
nu-cli = { path="./crates/nu-cli" }
nu-command = { path="./crates/nu-command" }
nu-engine = { path="./crates/nu-engine" }
nu-json = { path="./crates/nu-json" }
nu-parser = { path="./crates/nu-parser" }
nu-path = { path="./crates/nu-path" }
nu-protocol = { path = "./crates/nu-protocol" }
nu-plugin = { path = "./crates/nu-plugin", optional = true }
nu-table = { path = "./crates/nu-table" }
nu-term-grid = { path = "./crates/nu-term-grid" }
nu-ansi-term = { path = "./crates/nu-ansi-term" }
miette = "3.0.0"
ctrlc = "3.2.1"
crossterm_winapi = "0.9.0"
# mimalloc = { version = "*", default-features = false }

<<<<<<< HEAD
[features]
plugin = ["nu-plugin", "nu-parser/plugin", "nu-command/plugin", "nu-protocol/plugin", "nu-engine/plugin"]
dataframe = ["nu-command/dataframe"]
zip-support = ["nu-command/zip"]
default = ["plugin"]
=======

nu_plugin_inc = { version = "0.1.0", path = "./crates/nu_plugin_inc", optional = true }
nu_plugin_example = { version = "0.1.0", path = "./crates/nu_plugin_example", optional = true }
nu_plugin_gstat = { version = "0.1.0", path = "./crates/nu_plugin_gstat", optional = true }

>>>>>>> a7a213b3

[dev-dependencies]
tempfile = "3.2.0"
assert_cmd = "1.0.7"
pretty_assertions = "0.7.2"

[build-dependencies]

[features]
plugin = ["nu-plugin", "nu-parser/plugin", "nu-command/plugin", "nu-protocol/plugin", "nu-engine/plugin"]

default = [
	"plugin",
	"inc",
	"example",
	]

stable = ["default"]

extra = [
	"default",
	"dataframe",
	"gstat",
]

wasi = ["inc"]

# Stable (Default)
inc = ["nu_plugin_inc"]
example = ["nu_plugin_example"]

# Extra
gstat = ["nu_plugin_gstat"]

# Dataframe feature for nushell
dataframe = ["nu-command/dataframe"]

[profile.release]
opt-level = "s" # Optimize for size

# Build plugins
[[bin]]
name = "nu_plugin_inc"
path = "src/plugins/nu_plugin_core_inc.rs"
required-features = ["inc"]

[[bin]]
name = "nu_plugin_example"
path = "src/plugins/nu_plugin_core_example.rs"
required-features = ["example"]

# Extra plugins
[[bin]]
name = "nu_plugin_gstat"
path = "src/plugins/nu_plugin_extra_gstat.rs"
required-features = ["gstat"]

# Main nu binary
[[bin]]
name = "engine-q"
path = "src/main.rs"<|MERGE_RESOLUTION|>--- conflicted
+++ resolved
@@ -39,19 +39,14 @@
 crossterm_winapi = "0.9.0"
 # mimalloc = { version = "*", default-features = false }
 
-<<<<<<< HEAD
 [features]
 plugin = ["nu-plugin", "nu-parser/plugin", "nu-command/plugin", "nu-protocol/plugin", "nu-engine/plugin"]
 dataframe = ["nu-command/dataframe"]
 zip-support = ["nu-command/zip"]
 default = ["plugin"]
-=======
-
 nu_plugin_inc = { version = "0.1.0", path = "./crates/nu_plugin_inc", optional = true }
 nu_plugin_example = { version = "0.1.0", path = "./crates/nu_plugin_example", optional = true }
 nu_plugin_gstat = { version = "0.1.0", path = "./crates/nu_plugin_gstat", optional = true }
-
->>>>>>> a7a213b3
 
 [dev-dependencies]
 tempfile = "3.2.0"
