--- conflicted
+++ resolved
@@ -88,10 +88,10 @@
         None
     }
 
-<<<<<<< HEAD
     pub fn remove_env_var(&mut self, name: &str) -> Option<String> {
         self.env_vars.remove(name)
-=======
+    }
+
     pub fn get_config(&self) -> Result<Config, ShellError> {
         let config = self.get_var(CONFIG_VARIABLE_ID);
 
@@ -102,7 +102,6 @@
                 Err(e)
             }
         }
->>>>>>> 4fd020ab
     }
 
     pub fn print_stack(&self) {
