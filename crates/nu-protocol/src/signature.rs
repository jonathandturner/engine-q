use serde::Deserialize;
use serde::Serialize;

use crate::ast::Call;
use crate::engine::Command;
use crate::engine::EngineState;
use crate::engine::Stack;
use crate::BlockId;
use crate::PipelineData;
use crate::SyntaxShape;
use crate::VarId;

#[derive(Debug, Clone, PartialEq, Eq, Serialize, Deserialize)]
pub struct Flag {
    pub long: String,
    pub short: Option<char>,
    pub arg: Option<SyntaxShape>,
    pub required: bool,
    pub desc: String,
    // For custom commands
    pub var_id: Option<VarId>,
}

#[derive(Debug, Clone, PartialEq, Eq, Serialize, Deserialize)]
pub struct PositionalArg {
    pub name: String,
    pub desc: String,
    pub shape: SyntaxShape,
    // For custom commands
    pub var_id: Option<VarId>,
}

#[derive(Debug, Clone, PartialEq, Serialize, Deserialize)]
pub enum Category {
    Default,
    Conversions,
    Core,
    Date,
    Env,
    Experimental,
    FileSystem,
    Filters,
    Formats,
    Math,
<<<<<<< HEAD
    Random,
=======
    Platform,
    Shells,
>>>>>>> e1e7e942
    Strings,
    System,
    Viewers,
    Custom(String),
}

impl std::fmt::Display for Category {
    fn fmt(&self, f: &mut std::fmt::Formatter<'_>) -> std::fmt::Result {
        let msg = match self {
            Category::Default => "default",
            Category::Conversions => "conversions",
            Category::Core => "core",
            Category::Date => "date",
            Category::Env => "env",
            Category::Experimental => "experimental",
            Category::FileSystem => "filesystem",
            Category::Filters => "filters",
            Category::Formats => "formats",
            Category::Math => "math",
<<<<<<< HEAD
            Category::Random => "random",
=======
            Category::Platform => "platform",
            Category::Shells => "shells",
>>>>>>> e1e7e942
            Category::Strings => "strings",
            Category::System => "system",
            Category::Viewers => "viewers",
            Category::Custom(name) => name,
        };

        write!(f, "{}", msg)
    }
}

#[derive(Clone, Debug, Serialize, Deserialize)]
pub struct Signature {
    pub name: String,
    pub usage: String,
    pub extra_usage: String,
    pub required_positional: Vec<PositionalArg>,
    pub optional_positional: Vec<PositionalArg>,
    pub rest_positional: Option<PositionalArg>,
    pub named: Vec<Flag>,
    pub is_filter: bool,
    pub creates_scope: bool,
    // Signature category used to classify commands stored in the list of declarations
    pub category: Category,
}

impl PartialEq for Signature {
    fn eq(&self, other: &Self) -> bool {
        self.name == other.name
            && self.usage == other.usage
            && self.required_positional == other.required_positional
            && self.optional_positional == other.optional_positional
            && self.rest_positional == other.rest_positional
            && self.is_filter == other.is_filter
    }
}

impl Eq for Signature {}

impl Signature {
    pub fn new(name: impl Into<String>) -> Signature {
        // default help flag
        let flag = Flag {
            long: "help".into(),
            short: Some('h'),
            arg: None,
            desc: "Display this help message".into(),
            required: false,
            var_id: None,
        };

        Signature {
            name: name.into(),
            usage: String::new(),
            extra_usage: String::new(),
            required_positional: vec![],
            optional_positional: vec![],
            rest_positional: None,
            named: vec![flag],
            is_filter: false,
            creates_scope: false,
            category: Category::Default,
        }
    }
    pub fn build(name: impl Into<String>) -> Signature {
        Signature::new(name.into())
    }

    /// Add a description to the signature
    pub fn desc(mut self, usage: impl Into<String>) -> Signature {
        self.usage = usage.into();
        self
    }

    /// Add a required positional argument to the signature
    pub fn required(
        mut self,
        name: impl Into<String>,
        shape: impl Into<SyntaxShape>,
        desc: impl Into<String>,
    ) -> Signature {
        self.required_positional.push(PositionalArg {
            name: name.into(),
            desc: desc.into(),
            shape: shape.into(),
            var_id: None,
        });

        self
    }

    /// Add a required positional argument to the signature
    pub fn optional(
        mut self,
        name: impl Into<String>,
        shape: impl Into<SyntaxShape>,
        desc: impl Into<String>,
    ) -> Signature {
        self.optional_positional.push(PositionalArg {
            name: name.into(),
            desc: desc.into(),
            shape: shape.into(),
            var_id: None,
        });

        self
    }

    pub fn rest(
        mut self,
        name: &str,
        shape: impl Into<SyntaxShape>,
        desc: impl Into<String>,
    ) -> Signature {
        self.rest_positional = Some(PositionalArg {
            name: name.into(),
            desc: desc.into(),
            shape: shape.into(),
            var_id: None,
        });

        self
    }

    /// Add an optional named flag argument to the signature
    pub fn named(
        mut self,
        name: impl Into<String>,
        shape: impl Into<SyntaxShape>,
        desc: impl Into<String>,
        short: Option<char>,
    ) -> Signature {
        let (name, s) = self.check_names(name, short);

        self.named.push(Flag {
            long: name,
            short: s,
            arg: Some(shape.into()),
            required: false,
            desc: desc.into(),
            var_id: None,
        });

        self
    }

    /// Add a required named flag argument to the signature
    pub fn required_named(
        mut self,
        name: impl Into<String>,
        shape: impl Into<SyntaxShape>,
        desc: impl Into<String>,
        short: Option<char>,
    ) -> Signature {
        let (name, s) = self.check_names(name, short);

        self.named.push(Flag {
            long: name,
            short: s,
            arg: Some(shape.into()),
            required: true,
            desc: desc.into(),
            var_id: None,
        });

        self
    }

    /// Add a switch to the signature
    pub fn switch(
        mut self,
        name: impl Into<String>,
        desc: impl Into<String>,
        short: Option<char>,
    ) -> Signature {
        let (name, s) = self.check_names(name, short);

        self.named.push(Flag {
            long: name,
            short: s,
            arg: None,
            required: false,
            desc: desc.into(),
            var_id: None,
        });

        self
    }

    /// Changes the signature category
    pub fn category(mut self, category: Category) -> Signature {
        self.category = category;

        self
    }

    /// Sets that signature will create a scope as it parses
    pub fn creates_scope(mut self) -> Signature {
        self.creates_scope = true;
        self
    }

    /// Get list of the short-hand flags
    pub fn get_shorts(&self) -> Vec<char> {
        self.named.iter().filter_map(|f| f.short).collect()
    }

    /// Get list of the long-hand flags
    pub fn get_names(&self) -> Vec<&str> {
        self.named.iter().map(|f| f.long.as_str()).collect()
    }

    /// Checks if short or long are already present
    /// Panics if one of them is found
    fn check_names(&self, name: impl Into<String>, short: Option<char>) -> (String, Option<char>) {
        let s = short.map(|c| {
            debug_assert!(
                !self.get_shorts().contains(&c),
                "There may be duplicate short flags, such as -h"
            );
            c
        });

        let name = {
            let name: String = name.into();
            debug_assert!(
                !self.get_names().contains(&name.as_str()),
                "There may be duplicate name flags, such as --help"
            );
            name
        };

        (name, s)
    }

    pub fn get_positional(&self, position: usize) -> Option<PositionalArg> {
        if position < self.required_positional.len() {
            self.required_positional.get(position).cloned()
        } else if position < (self.required_positional.len() + self.optional_positional.len()) {
            self.optional_positional
                .get(position - self.required_positional.len())
                .cloned()
        } else {
            self.rest_positional.clone()
        }
    }

    pub fn num_positionals(&self) -> usize {
        let mut total = self.required_positional.len() + self.optional_positional.len();

        for positional in &self.required_positional {
            if let SyntaxShape::Keyword(..) = positional.shape {
                // Keywords have a required argument, so account for that
                total += 1;
            }
        }
        for positional in &self.optional_positional {
            if let SyntaxShape::Keyword(..) = positional.shape {
                // Keywords have a required argument, so account for that
                total += 1;
            }
        }
        total
    }

    pub fn num_positionals_after(&self, idx: usize) -> usize {
        let mut total = 0;

        for (curr, positional) in self.required_positional.iter().enumerate() {
            match positional.shape {
                SyntaxShape::Keyword(..) => {
                    // Keywords have a required argument, so account for that
                    if curr > idx {
                        total += 2;
                    }
                }
                _ => {
                    if curr > idx {
                        total += 1;
                    }
                }
            }
        }
        total
    }

    /// Find the matching long flag
    pub fn get_long_flag(&self, name: &str) -> Option<Flag> {
        for flag in &self.named {
            if flag.long == name {
                return Some(flag.clone());
            }
        }
        None
    }

    /// Find the matching long flag
    pub fn get_short_flag(&self, short: char) -> Option<Flag> {
        for flag in &self.named {
            if let Some(short_flag) = &flag.short {
                if *short_flag == short {
                    return Some(flag.clone());
                }
            }
        }
        None
    }

    /// Set the filter flag for the signature
    pub fn filter(mut self) -> Signature {
        self.is_filter = true;
        self
    }

    /// Create a placeholder implementation of Command as a way to predeclare a definition's
    /// signature so other definitions can see it. This placeholder is later replaced with the
    /// full definition in a second pass of the parser.
    pub fn predeclare(self) -> Box<dyn Command> {
        Box::new(Predeclaration { signature: self })
    }

    /// Combines a signature and a block into a runnable block
    pub fn into_block_command(self, block_id: BlockId) -> Box<dyn Command> {
        Box::new(BlockCommand {
            signature: self,
            block_id,
        })
    }
}

#[derive(Clone)]
struct Predeclaration {
    signature: Signature,
}

impl Command for Predeclaration {
    fn name(&self) -> &str {
        &self.signature.name
    }

    fn signature(&self) -> Signature {
        self.signature.clone()
    }

    fn usage(&self) -> &str {
        &self.signature.usage
    }

    fn run(
        &self,
        _engine_state: &EngineState,
        _stack: &mut Stack,
        _call: &Call,
        _input: PipelineData,
    ) -> Result<PipelineData, crate::ShellError> {
        panic!("Internal error: can't run a predeclaration without a body")
    }
}

#[derive(Clone)]
struct BlockCommand {
    signature: Signature,
    block_id: BlockId,
}

impl Command for BlockCommand {
    fn name(&self) -> &str {
        &self.signature.name
    }

    fn signature(&self) -> Signature {
        self.signature.clone()
    }

    fn usage(&self) -> &str {
        &self.signature.usage
    }

    fn run(
        &self,
        _engine_state: &EngineState,
        _stack: &mut Stack,
        _call: &Call,
        _input: PipelineData,
    ) -> Result<crate::PipelineData, crate::ShellError> {
        panic!("Internal error: can't run custom command with 'run', use block_id");
    }

    fn get_block_id(&self) -> Option<BlockId> {
        Some(self.block_id)
    }
}<|MERGE_RESOLUTION|>--- conflicted
+++ resolved
@@ -42,12 +42,9 @@
     Filters,
     Formats,
     Math,
-<<<<<<< HEAD
     Random,
-=======
     Platform,
     Shells,
->>>>>>> e1e7e942
     Strings,
     System,
     Viewers,
@@ -67,12 +64,9 @@
             Category::Filters => "filters",
             Category::Formats => "formats",
             Category::Math => "math",
-<<<<<<< HEAD
             Category::Random => "random",
-=======
             Category::Platform => "platform",
             Category::Shells => "shells",
->>>>>>> e1e7e942
             Category::Strings => "strings",
             Category::System => "system",
             Category::Viewers => "viewers",
