mod custom_value;
mod from;
mod from_value;
mod range;
mod stream;
mod unit;

use byte_unit::ByteUnit;
use chrono::{DateTime, FixedOffset};
use chrono_humanize::HumanTime;
pub use from_value::FromValue;
use indexmap::map::IndexMap;
use num_format::{Locale, ToFormattedString};
pub use range::*;
use serde::{Deserialize, Serialize};
pub use stream::*;
use sys_locale::get_locale;
pub use unit::*;

use std::collections::HashMap;
use std::path::PathBuf;
use std::{cmp::Ordering, fmt::Debug};

use crate::ast::{CellPath, PathMember};
use crate::{did_you_mean, span, BlockId, Config, Span, Spanned, Type, VarId};

use crate::ast::Operator;
pub use custom_value::CustomValue;

use crate::ShellError;

/// Core structured values that pass through the pipeline in engine-q
#[derive(Debug, Serialize, Deserialize)]
pub enum Value {
    Bool {
        val: bool,
        span: Span,
    },
    Int {
        val: i64,
        span: Span,
    },
    Filesize {
        val: i64,
        span: Span,
    },
    Duration {
        val: i64,
        span: Span,
    },
    Date {
        val: DateTime<FixedOffset>,
        span: Span,
    },
    Range {
        val: Box<Range>,
        span: Span,
    },
    Float {
        val: f64,
        span: Span,
    },
    String {
        val: String,
        span: Span,
    },
    Record {
        cols: Vec<String>,
        vals: Vec<Value>,
        span: Span,
    },
    List {
        vals: Vec<Value>,
        span: Span,
    },
    Block {
        val: BlockId,
        captures: HashMap<VarId, Value>,
        span: Span,
    },
    Nothing {
        span: Span,
    },
    Error {
        error: ShellError,
    },
    Binary {
        val: Vec<u8>,
        span: Span,
    },
    CellPath {
        val: CellPath,
        span: Span,
    },
    CustomValue {
        val: Box<dyn CustomValue>,
        span: Span,
    },
}

impl Clone for Value {
    fn clone(&self) -> Self {
        match self {
            Value::Bool { val, span } => Value::Bool {
                val: *val,
                span: *span,
            },
            Value::Int { val, span } => Value::Int {
                val: *val,
                span: *span,
            },
            Value::Filesize { val, span } => Value::Filesize {
                val: *val,
                span: *span,
            },
            Value::Duration { val, span } => Value::Duration {
                val: *val,
                span: *span,
            },
            Value::Date { val, span } => Value::Date {
                val: *val,
                span: *span,
            },
            Value::Range { val, span } => Value::Range {
                val: val.clone(),
                span: *span,
            },
            Value::Float { val, span } => Value::Float {
                val: *val,
                span: *span,
            },
            Value::String { val, span } => Value::String {
                val: val.clone(),
                span: *span,
            },
            Value::Record { cols, vals, span } => Value::Record {
                cols: cols.clone(),
                vals: vals.clone(),
                span: *span,
            },
            Value::List { vals, span } => Value::List {
                vals: vals.clone(),
                span: *span,
            },
            Value::Block {
                val,
                captures,
                span,
            } => Value::Block {
                val: *val,
                captures: captures.clone(),
                span: *span,
            },
            Value::Nothing { span } => Value::Nothing { span: *span },
            Value::Error { error } => Value::Error {
                error: error.clone(),
            },
            Value::Binary { val, span } => Value::Binary {
                val: val.clone(),
                span: *span,
            },
            Value::CellPath { val, span } => Value::CellPath {
                val: val.clone(),
                span: *span,
            },
            Value::CustomValue { val, span } => val.clone_value(*span),
        }
    }
}

impl Value {
    pub fn as_string(&self) -> Result<String, ShellError> {
        match self {
            Value::String { val, .. } => Ok(val.to_string()),
            Value::Binary { val, .. } => Ok(match std::str::from_utf8(val) {
                Ok(s) => s.to_string(),
                Err(_) => {
                    return Err(ShellError::CantConvert(
                        "binary".into(),
                        "string".into(),
                        self.span()?,
                    ))
                }
            }),
            x => Err(ShellError::CantConvert(
                "string".into(),
                x.get_type().to_string(),
                self.span()?,
            )),
        }
    }

    pub fn as_path(&self) -> Result<PathBuf, ShellError> {
        match self {
            Value::String { val, .. } => Ok(PathBuf::from(val)),
            x => Err(ShellError::CantConvert(
                "path".into(),
                x.get_type().to_string(),
                self.span()?,
            )),
        }
    }

    pub fn as_block(&self) -> Result<BlockId, ShellError> {
        match self {
            Value::Block { val, .. } => Ok(*val),
            x => Err(ShellError::CantConvert(
                "block".into(),
                x.get_type().to_string(),
                self.span()?,
            )),
        }
    }

    pub fn as_record(&self) -> Result<(&[String], &[Value]), ShellError> {
        match self {
            Value::Record { cols, vals, .. } => Ok((cols, vals)),
            x => Err(ShellError::CantConvert(
                "record".into(),
                x.get_type().to_string(),
                self.span()?,
            )),
        }
    }

    pub fn as_list(&self) -> Result<&[Value], ShellError> {
        match self {
            Value::List { vals, .. } => Ok(vals),
            x => Err(ShellError::CantConvert(
                "list".into(),
                x.get_type().to_string(),
                self.span()?,
            )),
        }
    }

    pub fn as_bool(&self) -> Result<bool, ShellError> {
        match self {
            Value::Bool { val, .. } => Ok(*val),
            x => Err(ShellError::CantConvert(
                "boolean".into(),
                x.get_type().to_string(),
                self.span()?,
            )),
        }
    }

    pub fn as_float(&self) -> Result<f64, ShellError> {
        match self {
            Value::Float { val, .. } => Ok(*val),
            x => Err(ShellError::CantConvert(
                "float".into(),
                x.get_type().to_string(),
                self.span()?,
            )),
        }
    }

    pub fn as_integer(&self) -> Result<i64, ShellError> {
        match self {
            Value::Int { val, .. } => Ok(*val),
            x => Err(ShellError::CantConvert(
                "float".into(),
                x.get_type().to_string(),
                self.span()?,
            )),
        }
    }

    /// Get the span for the current value
    pub fn span(&self) -> Result<Span, ShellError> {
        match self {
            Value::Error { error } => Err(error.clone()),
            Value::Bool { span, .. } => Ok(*span),
            Value::Int { span, .. } => Ok(*span),
            Value::Float { span, .. } => Ok(*span),
            Value::Filesize { span, .. } => Ok(*span),
            Value::Duration { span, .. } => Ok(*span),
            Value::Date { span, .. } => Ok(*span),
            Value::Range { span, .. } => Ok(*span),
            Value::String { span, .. } => Ok(*span),
            Value::Record { span, .. } => Ok(*span),
            Value::List { span, .. } => Ok(*span),
            Value::Block { span, .. } => Ok(*span),
            Value::Nothing { span, .. } => Ok(*span),
            Value::Binary { span, .. } => Ok(*span),
            Value::CellPath { span, .. } => Ok(*span),
            Value::CustomValue { span, .. } => Ok(*span),
        }
    }

    /// Update the value with a new span
    pub fn with_span(mut self, new_span: Span) -> Value {
        match &mut self {
            Value::Bool { span, .. } => *span = new_span,
            Value::Int { span, .. } => *span = new_span,
            Value::Float { span, .. } => *span = new_span,
            Value::Filesize { span, .. } => *span = new_span,
            Value::Duration { span, .. } => *span = new_span,
            Value::Date { span, .. } => *span = new_span,
            Value::Range { span, .. } => *span = new_span,
            Value::String { span, .. } => *span = new_span,
            Value::Record { span, .. } => *span = new_span,
            Value::List { span, .. } => *span = new_span,
            Value::Block { span, .. } => *span = new_span,
            Value::Nothing { span, .. } => *span = new_span,
            Value::Error { .. } => {}
            Value::Binary { span, .. } => *span = new_span,
            Value::CellPath { span, .. } => *span = new_span,
            Value::CustomValue { span, .. } => *span = new_span,
        }

        self
    }

    /// Get the type of the current Value
    pub fn get_type(&self) -> Type {
        match self {
            Value::Bool { .. } => Type::Bool,
            Value::Int { .. } => Type::Int,
            Value::Float { .. } => Type::Float,
            Value::Filesize { .. } => Type::Filesize,
            Value::Duration { .. } => Type::Duration,
            Value::Date { .. } => Type::Date,
            Value::Range { .. } => Type::Range,
            Value::String { .. } => Type::String,
            Value::Record { cols, vals, .. } => Type::Record(
                cols.iter()
                    .zip(vals.iter())
                    .map(|(x, y)| (x.clone(), y.get_type()))
                    .collect(),
            ),
            Value::List { .. } => Type::List(Box::new(Type::Unknown)), // FIXME
            Value::Nothing { .. } => Type::Nothing,
            Value::Block { .. } => Type::Block,
            Value::Error { .. } => Type::Error,
            Value::Binary { .. } => Type::Binary,
            Value::CellPath { .. } => Type::CellPath,
            Value::CustomValue { .. } => Type::Custom,
        }
    }

    pub fn get_data_by_key(&self, name: &str) -> Option<Value> {
        match self {
            Value::Record { cols, vals, .. } => cols
                .iter()
                .zip(vals.iter())
                .find(|(col, _)| col == &name)
                .map(|(_, val)| val.clone()),
            Value::List { vals, span } => {
                let mut out = vec![];
                for item in vals {
                    match item {
                        Value::Record { .. } => match item.get_data_by_key(name) {
                            Some(v) => out.push(v),
                            None => out.push(Value::nothing(*span)),
                        },
                        _ => out.push(Value::nothing(*span)),
                    }
                }

                if !out.is_empty() {
                    Some(Value::List {
                        vals: out,
                        span: *span,
                    })
                } else {
                    None
                }
            }
            _ => None,
        }
    }

    /// Convert Value into string. Note that Streams will be consumed.
    pub fn into_string(&self, separator: &str, config: &Config) -> String {
        match self {
            Value::Bool { val, .. } => val.to_string(),
            Value::Int { val, .. } => val.to_string(),
            Value::Float { val, .. } => val.to_string(),
            Value::Filesize { val, .. } => format_filesize(*val, config),
            Value::Duration { val, .. } => format_duration(*val),
            Value::Date { val, .. } => HumanTime::from(*val).to_string(),
            Value::Range { val, .. } => {
                format!(
                    "{}..{}",
                    val.from.into_string(", ", config),
                    val.to.into_string(", ", config)
                )
            }
            Value::String { val, .. } => val.clone(),
            Value::List { vals: val, .. } => format!(
                "[{}]",
                val.iter()
                    .map(|x| x.into_string(", ", config))
                    .collect::<Vec<_>>()
                    .join(separator)
            ),
            Value::Record { cols, vals, .. } => format!(
                "{{{}}}",
                cols.iter()
                    .zip(vals.iter())
                    .map(|(x, y)| format!("{}: {}", x, y.into_string(", ", config)))
                    .collect::<Vec<_>>()
                    .join(separator)
            ),
            Value::Block { val, .. } => format!("<Block {}>", val),
            Value::Nothing { .. } => String::new(),
            Value::Error { error } => format!("{:?}", error),
            Value::Binary { val, .. } => format!("{:?}", val),
            Value::CellPath { val, .. } => val.into_string(),
            Value::CustomValue { val, .. } => val.value_string(),
        }
    }

    /// Convert Value into string. Note that Streams will be consumed.
    pub fn into_abbreviated_string(&self, config: &Config) -> String {
        match self {
            Value::Bool { val, .. } => val.to_string(),
            Value::Int { val, .. } => val.to_string(),
            Value::Float { val, .. } => val.to_string(),
            Value::Filesize { val, .. } => format_filesize(*val, config),
            Value::Duration { val, .. } => format_duration(*val),
            Value::Date { val, .. } => HumanTime::from(*val).to_string(),
            Value::Range { val, .. } => {
                format!(
                    "{}..{}",
                    val.from.into_string(", ", config),
                    val.to.into_string(", ", config)
                )
            }
            Value::String { val, .. } => val.to_string(),
            Value::List { ref vals, .. } => match &vals[..] {
                [Value::Record { .. }, _end @ ..] => format!(
                    "[table {} row{}]",
                    vals.len(),
                    if vals.len() == 1 { "" } else { "s" }
                ),
                _ => format!(
                    "[list {} item{}]",
                    vals.len(),
                    if vals.len() == 1 { "" } else { "s" }
                ),
            },
            Value::Record { cols, .. } => format!(
                "{{record {} field{}}}",
                cols.len(),
                if cols.len() == 1 { "" } else { "s" }
            ),
            Value::Block { val, .. } => format!("<Block {}>", val),
            Value::Nothing { .. } => String::new(),
            Value::Error { error } => format!("{:?}", error),
            Value::Binary { val, .. } => format!("{:?}", val),
            Value::CellPath { val, .. } => val.into_string(),
            Value::CustomValue { val, .. } => val.value_string(),
        }
    }

    /// Convert Value into a debug string
    pub fn debug_value(&self) -> String {
        format!("{:#?}", self)
    }

    /// Convert Value into string. Note that Streams will be consumed.
    pub fn debug_string(&self, separator: &str, config: &Config) -> String {
        match self {
            Value::Bool { val, .. } => val.to_string(),
            Value::Int { val, .. } => val.to_string(),
            Value::Float { val, .. } => val.to_string(),
            Value::Filesize { val, .. } => format_filesize(*val, config),
            Value::Duration { val, .. } => format_duration(*val),
            Value::Date { val, .. } => format!("{:?}", val),
            Value::Range { val, .. } => {
                format!(
                    "{}..{}",
                    val.from.into_string(", ", config),
                    val.to.into_string(", ", config)
                )
            }
            Value::String { val, .. } => val.clone(),
            Value::List { vals: val, .. } => format!(
                "[{}]",
                val.iter()
                    .map(|x| x.into_string(", ", config))
                    .collect::<Vec<_>>()
                    .join(separator)
            ),
            Value::Record { cols, vals, .. } => format!(
                "{{{}}}",
                cols.iter()
                    .zip(vals.iter())
                    .map(|(x, y)| format!("{}: {}", x, y.into_string(", ", config)))
                    .collect::<Vec<_>>()
                    .join(separator)
            ),
            Value::Block { val, .. } => format!("<Block {}>", val),
            Value::Nothing { .. } => String::new(),
            Value::Error { error } => format!("{:?}", error),
            Value::Binary { val, .. } => format!("{:?}", val),
            Value::CellPath { val, .. } => val.into_string(),
            Value::CustomValue { val, .. } => val.value_string(),
        }
    }

    /// Check if the content is empty
    pub fn is_empty(&self) -> bool {
        match self {
            Value::String { val, .. } => val.is_empty(),
            Value::List { vals, .. } => {
                vals.is_empty() && vals.iter().all(|v| v.clone().is_empty())
            }
            Value::Record { cols, vals, .. } => {
                cols.iter().all(|v| v.is_empty()) && vals.iter().all(|v| v.clone().is_empty())
            }
            Value::Nothing { .. } => true,
            _ => false,
        }
    }

    /// Create a new `Nothing` value
    pub fn nothing(span: Span) -> Value {
        Value::Nothing { span }
    }

    /// Follow a given column path into the value: for example accessing nth elements in a stream or list
    pub fn follow_cell_path(self, cell_path: &[PathMember]) -> Result<Value, ShellError> {
        let mut current = self;
        for member in cell_path {
            // FIXME: this uses a few extra clones for simplicity, but there may be a way
            // to traverse the path without them
            match member {
                PathMember::Int {
                    val: count,
                    span: origin_span,
                } => {
                    // Treat a numeric path member as `nth <val>`
                    match &mut current {
                        Value::List { vals: val, .. } => {
                            if let Some(item) = val.get(*count) {
                                current = item.clone();
                            } else {
                                return Err(ShellError::AccessBeyondEnd(val.len(), *origin_span));
                            }
                        }
                        Value::Binary { val, .. } => {
                            if let Some(item) = val.get(*count) {
                                current = Value::Int {
                                    val: *item as i64,
                                    span: *origin_span,
                                };
                            } else {
                                return Err(ShellError::AccessBeyondEnd(val.len(), *origin_span));
                            }
                        }
                        Value::Range { val, .. } => {
                            if let Some(item) = val.clone().into_range_iter()?.nth(*count) {
                                current = item.clone();
                            } else {
                                return Err(ShellError::AccessBeyondEndOfStream(*origin_span));
                            }
                        }
                        Value::CustomValue { val, .. } => {
                            current = val.follow_path_int(*count, *origin_span)?;
                        }
                        x => {
                            return Err(ShellError::IncompatiblePathAccess(
                                format!("{}", x.get_type()),
                                *origin_span,
                            ))
                        }
                    }
                }
                PathMember::String {
                    val: column_name,
                    span: origin_span,
                } => match &mut current {
                    Value::Record { cols, vals, span } => {
                        let cols = cols.clone();
                        let span = *span;

                        if let Some(found) =
                            cols.iter().zip(vals.iter()).find(|x| x.0 == column_name)
                        {
                            current = found.1.clone();
                        } else if let Some(suggestion) = did_you_mean(&cols, column_name) {
                            return Err(ShellError::DidYouMean(suggestion, *origin_span));
                        } else {
                            return Err(ShellError::CantFindColumn(*origin_span, span));
                        }
                    }
                    Value::List { vals, span } => {
                        let mut output = vec![];
                        for val in vals {
                            output.push(val.clone().follow_cell_path(&[PathMember::String {
                                val: column_name.clone(),
                                span: *origin_span,
                            }])?);
                            // if let Value::Record { cols, vals, .. } = val {
                            //     for col in cols.iter().enumerate() {
                            //         if col.1 == column_name {
                            //             output.push(vals[col.0].clone());
                            //         }
                            //     }
                            // }
                        }

                        current = Value::List {
                            vals: output,
                            span: *span,
                        };
                    }
                    Value::CustomValue { val, .. } => {
                        current = val.follow_path_string(column_name.clone(), *origin_span)?;
                    }
                    x => {
                        return Err(ShellError::IncompatiblePathAccess(
                            format!("{}", x.get_type()),
                            *origin_span,
                        ))
                    }
                },
            }
        }

        Ok(current)
    }

    /// Follow a given column path into the value: for example accessing nth elements in a stream or list
    pub fn update_cell_path(
        &mut self,
        cell_path: &[PathMember],
        callback: Box<dyn FnOnce(&Value) -> Value>,
    ) -> Result<(), ShellError> {
        let orig = self.clone();

        let new_val = callback(&orig.follow_cell_path(cell_path)?);

        match new_val {
            Value::Error { error } => Err(error),
            new_val => self.replace_data_at_cell_path(cell_path, new_val),
        }
    }

    pub fn replace_data_at_cell_path(
        &mut self,
        cell_path: &[PathMember],
        new_val: Value,
    ) -> Result<(), ShellError> {
        match cell_path.first() {
            Some(path_member) => match path_member {
                PathMember::String {
                    val: col_name,
                    span,
                } => match self {
                    Value::List { vals, .. } => {
                        for val in vals.iter_mut() {
                            match val {
                                Value::Record { cols, vals, .. } => {
                                    let mut found = false;
                                    for col in cols.iter().zip(vals.iter_mut()) {
                                        if col.0 == col_name {
                                            found = true;
                                            col.1.replace_data_at_cell_path(
                                                &cell_path[1..],
                                                new_val.clone(),
                                            )?
                                        }
                                    }
                                    if !found {
                                        if cell_path.len() == 1 {
                                            cols.push(col_name.clone());
                                            vals.push(new_val);
                                            break;
                                        } else {
                                            let mut new_col = Value::Record {
                                                cols: vec![],
                                                vals: vec![],
                                                span: new_val.span()?,
                                            };
                                            new_col.replace_data_at_cell_path(
                                                &cell_path[1..],
                                                new_val,
                                            )?;
                                            vals.push(new_col);
                                            break;
                                        }
                                    }
                                }
                                v => return Err(ShellError::CantFindColumn(*span, v.span()?)),
                            }
                        }
                    }
                    Value::Record { cols, vals, .. } => {
                        let mut found = false;

                        for col in cols.iter().zip(vals.iter_mut()) {
                            if col.0 == col_name {
                                found = true;

                                col.1
                                    .replace_data_at_cell_path(&cell_path[1..], new_val.clone())?
                            }
                        }
                        if !found {
                            if cell_path.len() == 1 {
                                cols.push(col_name.clone());
                                vals.push(new_val);
                            } else {
                                let mut new_col = Value::Record {
                                    cols: vec![],
                                    vals: vec![],
                                    span: new_val.span()?,
                                };
                                new_col.replace_data_at_cell_path(&cell_path[1..], new_val)?;
                                vals.push(new_col);
                            }
                        }
                    }
                    v => return Err(ShellError::CantFindColumn(*span, v.span()?)),
                },
                PathMember::Int { val: row_num, span } => match self {
                    Value::List { vals, .. } => {
                        if let Some(v) = vals.get_mut(*row_num) {
                            v.replace_data_at_cell_path(&cell_path[1..], new_val)?
                        } else {
                            return Err(ShellError::AccessBeyondEnd(vals.len(), *span));
                        }
                    }
                    v => return Err(ShellError::NotAList(*span, v.span()?)),
                },
            },
            None => {
                *self = new_val;
            }
        }
        Ok(())
    }

    pub fn is_true(&self) -> bool {
        matches!(self, Value::Bool { val: true, .. })
    }

    pub fn columns(&self) -> Vec<String> {
        match self {
            Value::Record { cols, .. } => cols.clone(),
            _ => vec![],
        }
    }

    pub fn string(val: impl Into<String>, span: Span) -> Value {
        Value::String {
            val: val.into(),
            span,
        }
    }

    pub fn int(val: i64, span: Span) -> Value {
        Value::Int { val, span }
    }

    pub fn float(val: f64, span: Span) -> Value {
        Value::Float { val, span }
    }

    pub fn boolean(val: bool, span: Span) -> Value {
        Value::Bool { val, span }
    }

    /// Note: Only use this for test data, *not* live data, as it will point into unknown source
    /// when used in errors.
    pub fn test_string(s: impl Into<String>) -> Value {
        Value::String {
            val: s.into(),
            span: Span::test_data(),
        }
    }

    /// Note: Only use this for test data, *not* live data, as it will point into unknown source
    /// when used in errors.
    pub fn test_int(val: i64) -> Value {
        Value::Int {
            val,
            span: Span::test_data(),
        }
    }

    /// Note: Only use this for test data, *not* live data, as it will point into unknown source
    /// when used in errors.
    pub fn test_float(val: f64) -> Value {
        Value::Float {
            val,
            span: Span::test_data(),
        }
    }

    /// Note: Only use this for test data, *not* live data, as it will point into unknown source
    /// when used in errors.
    pub fn test_bool(val: bool) -> Value {
        Value::Bool {
            val,
            span: Span::test_data(),
        }
    }

<<<<<<< HEAD
    /// Note: Only use this for test data, *not* live data, as it will point into unknown source
    /// when used in errors.
    pub fn test_filesize(val: i64) -> Value {
        Value::Filesize {
            val,
            span: Span::test_data(),
        }
    }

    /// Note: Only use this for test data, *not* live data, as it will point into unknown source
    /// when used in errors.
    pub fn test_nothing() -> Value {
        Value::Nothing {
=======
    // Only use these for test data. Should not be used in user data
    pub fn test_record(cols: Vec<impl Into<String>>, vals: Vec<Value>) -> Value {
        Value::Record {
            cols: cols.into_iter().map(|s| s.into()).collect(),
            vals,
>>>>>>> 4e171203
            span: Span::test_data(),
        }
    }
}

impl Default for Value {
    fn default() -> Self {
        Value::Nothing {
            span: Span { start: 0, end: 0 },
        }
    }
}

impl PartialOrd for Value {
    fn partial_cmp(&self, other: &Self) -> Option<Ordering> {
        // Compare two floating point numbers. The decision interval for equality is dynamically
        // scaled as the value being compared increases in magnitude.
        fn compare_floats(val: f64, other: f64) -> Option<Ordering> {
            let prec = f64::EPSILON.max(val.abs() * f64::EPSILON);

            if (other - val).abs() < prec {
                return Some(Ordering::Equal);
            }

            val.partial_cmp(&other)
        }

        match (self, other) {
            (Value::Bool { val: lhs, .. }, Value::Bool { val: rhs, .. }) => lhs.partial_cmp(rhs),
            (Value::Int { val: lhs, .. }, Value::Int { val: rhs, .. }) => lhs.partial_cmp(rhs),
            (Value::Float { val: lhs, .. }, Value::Float { val: rhs, .. }) => {
                compare_floats(*lhs, *rhs)
            }
            (Value::Date { val: lhs, .. }, Value::Date { val: rhs, .. }) => {
                lhs.date().to_string().partial_cmp(&rhs.date().to_string())
            }
            (Value::String { val: lhs, .. }, Value::String { val: rhs, .. }) => {
                lhs.partial_cmp(rhs)
            }
            (Value::Int { val: lhs, .. }, Value::Float { val: rhs, .. }) => {
                compare_floats(*lhs as f64, *rhs)
            }
            (Value::Float { val: lhs, .. }, Value::Int { val: rhs, .. }) => {
                compare_floats(*lhs, *rhs as f64)
            }
            (Value::Duration { val: lhs, .. }, Value::Duration { val: rhs, .. }) => {
                lhs.partial_cmp(rhs)
            }
            (Value::Filesize { val: lhs, .. }, Value::Filesize { val: rhs, .. }) => {
                lhs.partial_cmp(rhs)
            }
            (Value::Block { val: b1, .. }, Value::Block { val: b2, .. }) if b1 == b2 => {
                Some(Ordering::Equal)
            }
            (Value::List { vals: lhs, .. }, Value::List { vals: rhs, .. }) => lhs.partial_cmp(rhs),
            (
                Value::Record {
                    vals: lhs,
                    cols: lhs_headers,
                    ..
                },
                Value::Record {
                    vals: rhs,
                    cols: rhs_headers,
                    ..
                },
            ) if lhs_headers == rhs_headers && lhs == rhs => Some(Ordering::Equal),
            (Value::Binary { val: lhs, .. }, Value::Binary { val: rhs, .. }) => {
                lhs.partial_cmp(rhs)
            }
            (Value::CustomValue { val: lhs, .. }, rhs) => lhs.partial_cmp(rhs),
            (Value::Nothing { .. }, Value::Nothing { .. }) => Some(Ordering::Equal),
            (_, _) => None,
        }
    }
}

impl PartialEq for Value {
    fn eq(&self, other: &Self) -> bool {
        self.partial_cmp(other).map_or(false, Ordering::is_eq)
    }
}

impl Value {
    pub fn add(&self, op: Span, rhs: &Value) -> Result<Value, ShellError> {
        let span = span(&[self.span()?, rhs.span()?]);

        match (self, rhs) {
            (Value::Int { val: lhs, .. }, Value::Int { val: rhs, .. }) => {
                if let Some(val) = lhs.checked_add(*rhs) {
                    Ok(Value::Int { val, span })
                } else {
                    Err(ShellError::OperatorOverflow(
                        "add operation overflowed".into(),
                        span,
                    ))
                }
            }
            (Value::Int { val: lhs, .. }, Value::Float { val: rhs, .. }) => Ok(Value::Float {
                val: *lhs as f64 + *rhs,
                span,
            }),
            (Value::Float { val: lhs, .. }, Value::Int { val: rhs, .. }) => Ok(Value::Float {
                val: *lhs + *rhs as f64,
                span,
            }),
            (Value::Float { val: lhs, .. }, Value::Float { val: rhs, .. }) => Ok(Value::Float {
                val: lhs + rhs,
                span,
            }),
            (Value::String { val: lhs, .. }, Value::String { val: rhs, .. }) => Ok(Value::String {
                val: lhs.to_string() + rhs,
                span,
            }),
            (Value::Date { val: lhs, .. }, Value::Duration { val: rhs, .. }) => {
                match lhs.checked_add_signed(chrono::Duration::nanoseconds(*rhs)) {
                    Some(val) => Ok(Value::Date { val, span }),
                    _ => Err(ShellError::OperatorOverflow(
                        "addition operation overflowed".into(),
                        span,
                    )),
                }
            }
            (Value::Duration { val: lhs, .. }, Value::Duration { val: rhs, .. }) => {
                if let Some(val) = lhs.checked_add(*rhs) {
                    Ok(Value::Duration { val, span })
                } else {
                    Err(ShellError::OperatorOverflow(
                        "add operation overflowed".into(),
                        span,
                    ))
                }
            }
            (Value::Filesize { val: lhs, .. }, Value::Filesize { val: rhs, .. }) => {
                if let Some(val) = lhs.checked_add(*rhs) {
                    Ok(Value::Filesize { val, span })
                } else {
                    Err(ShellError::OperatorOverflow(
                        "add operation overflowed".into(),
                        span,
                    ))
                }
            }

            (Value::CustomValue { val: lhs, span }, rhs) => {
                lhs.operation(*span, Operator::Plus, op, rhs)
            }

            _ => Err(ShellError::OperatorMismatch {
                op_span: op,
                lhs_ty: self.get_type(),
                lhs_span: self.span()?,
                rhs_ty: rhs.get_type(),
                rhs_span: rhs.span()?,
            }),
        }
    }
    pub fn sub(&self, op: Span, rhs: &Value) -> Result<Value, ShellError> {
        let span = span(&[self.span()?, rhs.span()?]);

        match (self, rhs) {
            (Value::Int { val: lhs, .. }, Value::Int { val: rhs, .. }) => {
                if let Some(val) = lhs.checked_sub(*rhs) {
                    Ok(Value::Int { val, span })
                } else {
                    Err(ShellError::OperatorOverflow(
                        "subtraction operation overflowed".into(),
                        span,
                    ))
                }
            }
            (Value::Int { val: lhs, .. }, Value::Float { val: rhs, .. }) => Ok(Value::Float {
                val: *lhs as f64 - *rhs,
                span,
            }),
            (Value::Float { val: lhs, .. }, Value::Int { val: rhs, .. }) => Ok(Value::Float {
                val: *lhs - *rhs as f64,
                span,
            }),
            (Value::Float { val: lhs, .. }, Value::Float { val: rhs, .. }) => Ok(Value::Float {
                val: lhs - rhs,
                span,
            }),
            (Value::Date { val: lhs, .. }, Value::Duration { val: rhs, .. }) => {
                match lhs.checked_sub_signed(chrono::Duration::nanoseconds(*rhs)) {
                    Some(val) => Ok(Value::Date { val, span }),
                    _ => Err(ShellError::OperatorOverflow(
                        "subtraction operation overflowed".into(),
                        span,
                    )),
                }
            }
            (Value::Duration { val: lhs, .. }, Value::Duration { val: rhs, .. }) => {
                if let Some(val) = lhs.checked_sub(*rhs) {
                    Ok(Value::Duration { val, span })
                } else {
                    Err(ShellError::OperatorOverflow(
                        "subtraction operation overflowed".into(),
                        span,
                    ))
                }
            }
            (Value::Filesize { val: lhs, .. }, Value::Filesize { val: rhs, .. }) => {
                if let Some(val) = lhs.checked_sub(*rhs) {
                    Ok(Value::Filesize { val, span })
                } else {
                    Err(ShellError::OperatorOverflow(
                        "add operation overflowed".into(),
                        span,
                    ))
                }
            }

            (Value::CustomValue { val: lhs, span }, rhs) => {
                lhs.operation(*span, Operator::Minus, op, rhs)
            }

            _ => Err(ShellError::OperatorMismatch {
                op_span: op,
                lhs_ty: self.get_type(),
                lhs_span: self.span()?,
                rhs_ty: rhs.get_type(),
                rhs_span: rhs.span()?,
            }),
        }
    }
    pub fn mul(&self, op: Span, rhs: &Value) -> Result<Value, ShellError> {
        let span = span(&[self.span()?, rhs.span()?]);

        match (self, rhs) {
            (Value::Int { val: lhs, .. }, Value::Int { val: rhs, .. }) => {
                if let Some(val) = lhs.checked_mul(*rhs) {
                    Ok(Value::Int { val, span })
                } else {
                    Err(ShellError::OperatorOverflow(
                        "multiply operation overflowed".into(),
                        span,
                    ))
                }
            }
            (Value::Int { val: lhs, .. }, Value::Float { val: rhs, .. }) => Ok(Value::Float {
                val: *lhs as f64 * *rhs,
                span,
            }),
            (Value::Float { val: lhs, .. }, Value::Int { val: rhs, .. }) => Ok(Value::Float {
                val: *lhs * *rhs as f64,
                span,
            }),
            (Value::Float { val: lhs, .. }, Value::Float { val: rhs, .. }) => Ok(Value::Float {
                val: lhs * rhs,
                span,
            }),
            (Value::CustomValue { val: lhs, span }, rhs) => {
                lhs.operation(*span, Operator::Multiply, op, rhs)
            }

            _ => Err(ShellError::OperatorMismatch {
                op_span: op,
                lhs_ty: self.get_type(),
                lhs_span: self.span()?,
                rhs_ty: rhs.get_type(),
                rhs_span: rhs.span()?,
            }),
        }
    }
    pub fn div(&self, op: Span, rhs: &Value) -> Result<Value, ShellError> {
        let span = span(&[self.span()?, rhs.span()?]);

        match (self, rhs) {
            (Value::Int { val: lhs, .. }, Value::Int { val: rhs, .. }) => {
                if *rhs != 0 {
                    if lhs % rhs == 0 {
                        Ok(Value::Int {
                            val: lhs / rhs,
                            span,
                        })
                    } else {
                        Ok(Value::Float {
                            val: (*lhs as f64) / (*rhs as f64),
                            span,
                        })
                    }
                } else {
                    Err(ShellError::DivisionByZero(op))
                }
            }
            (Value::Int { val: lhs, .. }, Value::Float { val: rhs, .. }) => {
                if *rhs != 0.0 {
                    Ok(Value::Float {
                        val: *lhs as f64 / *rhs,
                        span,
                    })
                } else {
                    Err(ShellError::DivisionByZero(op))
                }
            }
            (Value::Float { val: lhs, .. }, Value::Int { val: rhs, .. }) => {
                if *rhs != 0 {
                    Ok(Value::Float {
                        val: *lhs / *rhs as f64,
                        span,
                    })
                } else {
                    Err(ShellError::DivisionByZero(op))
                }
            }
            (Value::Float { val: lhs, .. }, Value::Float { val: rhs, .. }) => {
                if *rhs != 0.0 {
                    Ok(Value::Float {
                        val: lhs / rhs,
                        span,
                    })
                } else {
                    Err(ShellError::DivisionByZero(op))
                }
            }
            (Value::Filesize { val: lhs, .. }, Value::Filesize { val: rhs, .. }) => {
                if *rhs != 0 {
                    if lhs % rhs == 0 {
                        Ok(Value::Int {
                            val: lhs / rhs,
                            span,
                        })
                    } else {
                        Ok(Value::Float {
                            val: (*lhs as f64) / (*rhs as f64),
                            span,
                        })
                    }
                } else {
                    Err(ShellError::DivisionByZero(op))
                }
            }
            (Value::Duration { val: lhs, .. }, Value::Duration { val: rhs, .. }) => {
                if *rhs != 0 {
                    if lhs % rhs == 0 {
                        Ok(Value::Int {
                            val: lhs / rhs,
                            span,
                        })
                    } else {
                        Ok(Value::Float {
                            val: (*lhs as f64) / (*rhs as f64),
                            span,
                        })
                    }
                } else {
                    Err(ShellError::DivisionByZero(op))
                }
            }
            (Value::CustomValue { val: lhs, span }, rhs) => {
                lhs.operation(*span, Operator::Divide, op, rhs)
            }

            _ => Err(ShellError::OperatorMismatch {
                op_span: op,
                lhs_ty: self.get_type(),
                lhs_span: self.span()?,
                rhs_ty: rhs.get_type(),
                rhs_span: rhs.span()?,
            }),
        }
    }
    pub fn lt(&self, op: Span, rhs: &Value) -> Result<Value, ShellError> {
        let span = span(&[self.span()?, rhs.span()?]);

        if let (Value::CustomValue { val: lhs, span }, rhs) = (self, rhs) {
            return lhs.operation(*span, Operator::LessThan, op, rhs);
        }

        match self.partial_cmp(rhs) {
            Some(ordering) => Ok(Value::Bool {
                val: matches!(ordering, Ordering::Less),
                span,
            }),
            None => Err(ShellError::OperatorMismatch {
                op_span: op,
                lhs_ty: self.get_type(),
                lhs_span: self.span()?,
                rhs_ty: rhs.get_type(),
                rhs_span: rhs.span()?,
            }),
        }
    }
    pub fn lte(&self, op: Span, rhs: &Value) -> Result<Value, ShellError> {
        let span = span(&[self.span()?, rhs.span()?]);

        if let (Value::CustomValue { val: lhs, span }, rhs) = (self, rhs) {
            return lhs.operation(*span, Operator::LessThanOrEqual, op, rhs);
        }

        match self.partial_cmp(rhs) {
            Some(ordering) => Ok(Value::Bool {
                val: matches!(ordering, Ordering::Less | Ordering::Equal),
                span,
            }),
            None => Err(ShellError::OperatorMismatch {
                op_span: op,
                lhs_ty: self.get_type(),
                lhs_span: self.span()?,
                rhs_ty: rhs.get_type(),
                rhs_span: rhs.span()?,
            }),
        }
    }
    pub fn gt(&self, op: Span, rhs: &Value) -> Result<Value, ShellError> {
        let span = span(&[self.span()?, rhs.span()?]);

        if let (Value::CustomValue { val: lhs, span }, rhs) = (self, rhs) {
            return lhs.operation(*span, Operator::GreaterThan, op, rhs);
        }

        match self.partial_cmp(rhs) {
            Some(ordering) => Ok(Value::Bool {
                val: matches!(ordering, Ordering::Greater),
                span,
            }),
            None => Err(ShellError::OperatorMismatch {
                op_span: op,
                lhs_ty: self.get_type(),
                lhs_span: self.span()?,
                rhs_ty: rhs.get_type(),
                rhs_span: rhs.span()?,
            }),
        }
    }
    pub fn gte(&self, op: Span, rhs: &Value) -> Result<Value, ShellError> {
        let span = span(&[self.span()?, rhs.span()?]);

        if let (Value::CustomValue { val: lhs, span }, rhs) = (self, rhs) {
            return lhs.operation(*span, Operator::GreaterThanOrEqual, op, rhs);
        }

        match self.partial_cmp(rhs) {
            Some(ordering) => Ok(Value::Bool {
                val: matches!(ordering, Ordering::Greater | Ordering::Equal),
                span,
            }),
            None => Err(ShellError::OperatorMismatch {
                op_span: op,
                lhs_ty: self.get_type(),
                lhs_span: self.span()?,
                rhs_ty: rhs.get_type(),
                rhs_span: rhs.span()?,
            }),
        }
    }
    pub fn eq(&self, op: Span, rhs: &Value) -> Result<Value, ShellError> {
        let span = span(&[self.span()?, rhs.span()?]);

        if let (Value::CustomValue { val: lhs, span }, rhs) = (self, rhs) {
            return lhs.operation(*span, Operator::Equal, op, rhs);
        }

        match self.partial_cmp(rhs) {
            Some(ordering) => Ok(Value::Bool {
                val: matches!(ordering, Ordering::Equal),
                span,
            }),
            None => match (self, rhs) {
                (Value::Nothing { .. }, _) | (_, Value::Nothing { .. }) => {
                    Ok(Value::Bool { val: false, span })
                }
                _ => Err(ShellError::OperatorMismatch {
                    op_span: op,
                    lhs_ty: self.get_type(),
                    lhs_span: self.span()?,
                    rhs_ty: rhs.get_type(),
                    rhs_span: rhs.span()?,
                }),
            },
        }
    }
    pub fn ne(&self, op: Span, rhs: &Value) -> Result<Value, ShellError> {
        let span = span(&[self.span()?, rhs.span()?]);

        if let (Value::CustomValue { val: lhs, span }, rhs) = (self, rhs) {
            return lhs.operation(*span, Operator::NotEqual, op, rhs);
        }

        match self.partial_cmp(rhs) {
            Some(ordering) => Ok(Value::Bool {
                val: !matches!(ordering, Ordering::Equal),
                span,
            }),
            None => match (self, rhs) {
                (Value::Nothing { .. }, _) | (_, Value::Nothing { .. }) => {
                    Ok(Value::Bool { val: true, span })
                }
                _ => Err(ShellError::OperatorMismatch {
                    op_span: op,
                    lhs_ty: self.get_type(),
                    lhs_span: self.span()?,
                    rhs_ty: rhs.get_type(),
                    rhs_span: rhs.span()?,
                }),
            },
        }
    }

    pub fn r#in(&self, op: Span, rhs: &Value) -> Result<Value, ShellError> {
        let span = span(&[self.span()?, rhs.span()?]);

        match (self, rhs) {
            (lhs, Value::Range { val: rhs, .. }) => Ok(Value::Bool {
                val: rhs.contains(lhs),
                span,
            }),
            (Value::String { val: lhs, .. }, Value::String { val: rhs, .. }) => Ok(Value::Bool {
                val: rhs.contains(lhs),
                span,
            }),
            (lhs, Value::List { vals: rhs, .. }) => Ok(Value::Bool {
                val: rhs.contains(lhs),
                span,
            }),
            (Value::String { val: lhs, .. }, Value::Record { cols: rhs, .. }) => Ok(Value::Bool {
                val: rhs.contains(lhs),
                span,
            }),
            (Value::String { .. } | Value::Int { .. }, Value::CellPath { val: rhs, .. }) => {
                let val = rhs.members.iter().any(|member| match (self, member) {
                    (Value::Int { val: lhs, .. }, PathMember::Int { val: rhs, .. }) => {
                        *lhs == *rhs as i64
                    }
                    (Value::String { val: lhs, .. }, PathMember::String { val: rhs, .. }) => {
                        lhs == rhs
                    }
                    (Value::String { .. }, PathMember::Int { .. })
                    | (Value::Int { .. }, PathMember::String { .. }) => false,
                    _ => unreachable!(
                        "outer match arm ensures `self` is either a `String` or `Int` variant"
                    ),
                });

                Ok(Value::Bool { val, span })
            }
            (Value::CellPath { val: lhs, .. }, Value::CellPath { val: rhs, .. }) => {
                Ok(Value::Bool {
                    val: rhs
                        .members
                        .windows(lhs.members.len())
                        .any(|member_window| member_window == rhs.members),
                    span,
                })
            }
            (Value::CustomValue { val: lhs, span }, rhs) => {
                lhs.operation(*span, Operator::In, op, rhs)
            }
            _ => Err(ShellError::OperatorMismatch {
                op_span: op,
                lhs_ty: self.get_type(),
                lhs_span: self.span()?,
                rhs_ty: rhs.get_type(),
                rhs_span: rhs.span()?,
            }),
        }
    }

    pub fn not_in(&self, op: Span, rhs: &Value) -> Result<Value, ShellError> {
        let span = span(&[self.span()?, rhs.span()?]);

        match (self, rhs) {
            (lhs, Value::Range { val: rhs, .. }) => Ok(Value::Bool {
                val: !rhs.contains(lhs),
                span,
            }),
            (Value::String { val: lhs, .. }, Value::String { val: rhs, .. }) => Ok(Value::Bool {
                val: !rhs.contains(lhs),
                span,
            }),
            (lhs, Value::List { vals: rhs, .. }) => Ok(Value::Bool {
                val: !rhs.contains(lhs),
                span,
            }),
            (Value::String { val: lhs, .. }, Value::Record { cols: rhs, .. }) => Ok(Value::Bool {
                val: !rhs.contains(lhs),
                span,
            }),
            (Value::String { .. } | Value::Int { .. }, Value::CellPath { val: rhs, .. }) => {
                let val = rhs.members.iter().any(|member| match (self, member) {
                    (Value::Int { val: lhs, .. }, PathMember::Int { val: rhs, .. }) => {
                        *lhs != *rhs as i64
                    }
                    (Value::String { val: lhs, .. }, PathMember::String { val: rhs, .. }) => {
                        lhs != rhs
                    }
                    (Value::String { .. }, PathMember::Int { .. })
                    | (Value::Int { .. }, PathMember::String { .. }) => true,
                    _ => unreachable!(
                        "outer match arm ensures `self` is either a `String` or `Int` variant"
                    ),
                });

                Ok(Value::Bool { val, span })
            }
            (Value::CellPath { val: lhs, .. }, Value::CellPath { val: rhs, .. }) => {
                Ok(Value::Bool {
                    val: rhs
                        .members
                        .windows(lhs.members.len())
                        .all(|member_window| member_window != rhs.members),
                    span,
                })
            }
            (Value::CustomValue { val: lhs, span }, rhs) => {
                lhs.operation(*span, Operator::NotIn, op, rhs)
            }
            _ => Err(ShellError::OperatorMismatch {
                op_span: op,
                lhs_ty: self.get_type(),
                lhs_span: self.span()?,
                rhs_ty: rhs.get_type(),
                rhs_span: rhs.span()?,
            }),
        }
    }

    pub fn contains(&self, op: Span, rhs: &Value) -> Result<Value, ShellError> {
        let span = span(&[self.span()?, rhs.span()?]);

        match (self, rhs) {
            (Value::String { val: lhs, .. }, Value::String { val: rhs, .. }) => Ok(Value::Bool {
                val: lhs.contains(rhs),
                span,
            }),
            (Value::CustomValue { val: lhs, span }, rhs) => {
                lhs.operation(*span, Operator::Contains, op, rhs)
            }
            _ => Err(ShellError::OperatorMismatch {
                op_span: op,
                lhs_ty: self.get_type(),
                lhs_span: self.span()?,
                rhs_ty: rhs.get_type(),
                rhs_span: rhs.span()?,
            }),
        }
    }

    pub fn not_contains(&self, op: Span, rhs: &Value) -> Result<Value, ShellError> {
        let span = span(&[self.span()?, rhs.span()?]);

        match (self, rhs) {
            (Value::String { val: lhs, .. }, Value::String { val: rhs, .. }) => Ok(Value::Bool {
                val: !lhs.contains(rhs),
                span,
            }),
            (Value::CustomValue { val: lhs, span }, rhs) => {
                lhs.operation(*span, Operator::NotContains, op, rhs)
            }
            _ => Err(ShellError::OperatorMismatch {
                op_span: op,
                lhs_ty: self.get_type(),
                lhs_span: self.span()?,
                rhs_ty: rhs.get_type(),
                rhs_span: rhs.span()?,
            }),
        }
    }

    pub fn modulo(&self, op: Span, rhs: &Value) -> Result<Value, ShellError> {
        let span = span(&[self.span()?, rhs.span()?]);

        match (self, rhs) {
            (Value::Int { val: lhs, .. }, Value::Int { val: rhs, .. }) => {
                if *rhs != 0 {
                    Ok(Value::Int {
                        val: lhs % rhs,
                        span,
                    })
                } else {
                    Err(ShellError::DivisionByZero(op))
                }
            }
            (Value::Int { val: lhs, .. }, Value::Float { val: rhs, .. }) => {
                if *rhs != 0.0 {
                    Ok(Value::Float {
                        val: *lhs as f64 % *rhs,
                        span,
                    })
                } else {
                    Err(ShellError::DivisionByZero(op))
                }
            }
            (Value::Float { val: lhs, .. }, Value::Int { val: rhs, .. }) => {
                if *rhs != 0 {
                    Ok(Value::Float {
                        val: *lhs % *rhs as f64,
                        span,
                    })
                } else {
                    Err(ShellError::DivisionByZero(op))
                }
            }
            (Value::Float { val: lhs, .. }, Value::Float { val: rhs, .. }) => {
                if *rhs != 0.0 {
                    Ok(Value::Float {
                        val: lhs % rhs,
                        span,
                    })
                } else {
                    Err(ShellError::DivisionByZero(op))
                }
            }
            (Value::CustomValue { val: lhs, span }, rhs) => {
                lhs.operation(*span, Operator::Modulo, op, rhs)
            }

            _ => Err(ShellError::OperatorMismatch {
                op_span: op,
                lhs_ty: self.get_type(),
                lhs_span: self.span()?,
                rhs_ty: rhs.get_type(),
                rhs_span: rhs.span()?,
            }),
        }
    }

    pub fn and(&self, op: Span, rhs: &Value) -> Result<Value, ShellError> {
        let span = span(&[self.span()?, rhs.span()?]);

        match (self, rhs) {
            (Value::Bool { val: lhs, .. }, Value::Bool { val: rhs, .. }) => Ok(Value::Bool {
                val: *lhs && *rhs,
                span,
            }),
            (Value::CustomValue { val: lhs, span }, rhs) => {
                lhs.operation(*span, Operator::And, op, rhs)
            }
            _ => Err(ShellError::OperatorMismatch {
                op_span: op,
                lhs_ty: self.get_type(),
                lhs_span: self.span()?,
                rhs_ty: rhs.get_type(),
                rhs_span: rhs.span()?,
            }),
        }
    }

    pub fn or(&self, op: Span, rhs: &Value) -> Result<Value, ShellError> {
        let span = span(&[self.span()?, rhs.span()?]);

        match (self, rhs) {
            (Value::Bool { val: lhs, .. }, Value::Bool { val: rhs, .. }) => Ok(Value::Bool {
                val: *lhs || *rhs,
                span,
            }),
            (Value::CustomValue { val: lhs, span }, rhs) => {
                lhs.operation(*span, Operator::Or, op, rhs)
            }
            _ => Err(ShellError::OperatorMismatch {
                op_span: op,
                lhs_ty: self.get_type(),
                lhs_span: self.span()?,
                rhs_ty: rhs.get_type(),
                rhs_span: rhs.span()?,
            }),
        }
    }

    pub fn pow(&self, op: Span, rhs: &Value) -> Result<Value, ShellError> {
        let span = span(&[self.span()?, rhs.span()?]);

        match (self, rhs) {
            (Value::Int { val: lhs, .. }, Value::Int { val: rhs, .. }) => {
                if let Some(val) = lhs.checked_pow(*rhs as u32) {
                    Ok(Value::Int { val, span })
                } else {
                    Err(ShellError::OperatorOverflow(
                        "pow operation overflowed".into(),
                        span,
                    ))
                }
            }
            (Value::Int { val: lhs, .. }, Value::Float { val: rhs, .. }) => Ok(Value::Float {
                val: (*lhs as f64).powf(*rhs),
                span,
            }),
            (Value::Float { val: lhs, .. }, Value::Int { val: rhs, .. }) => Ok(Value::Float {
                val: lhs.powf(*rhs as f64),
                span,
            }),
            (Value::Float { val: lhs, .. }, Value::Float { val: rhs, .. }) => Ok(Value::Float {
                val: lhs.powf(*rhs),
                span,
            }),
            (Value::CustomValue { val: lhs, span }, rhs) => {
                lhs.operation(*span, Operator::Pow, op, rhs)
            }

            _ => Err(ShellError::OperatorMismatch {
                op_span: op,
                lhs_ty: self.get_type(),
                lhs_span: self.span()?,
                rhs_ty: rhs.get_type(),
                rhs_span: rhs.span()?,
            }),
        }
    }
}

/// Create a Value::Record from a spanned hashmap
impl From<Spanned<HashMap<String, Value>>> for Value {
    fn from(input: Spanned<HashMap<String, Value>>) -> Self {
        let span = input.span;
        let (cols, vals) = input
            .item
            .into_iter()
            .fold((vec![], vec![]), |mut acc, (k, v)| {
                acc.0.push(k);
                acc.1.push(v);
                acc
            });

        Value::Record { cols, vals, span }
    }
}

/// Create a Value::Record from a spanned indexmap
impl From<Spanned<IndexMap<String, Value>>> for Value {
    fn from(input: Spanned<IndexMap<String, Value>>) -> Self {
        let span = input.span;
        let (cols, vals) = input
            .item
            .into_iter()
            .fold((vec![], vec![]), |mut acc, (k, v)| {
                acc.0.push(k);
                acc.1.push(v);
                acc
            });

        Value::Record { cols, vals, span }
    }
}

/// Format a duration in nanoseconds into a string
pub fn format_duration(duration: i64) -> String {
    let (sign, duration) = if duration >= 0 {
        (1, duration)
    } else {
        (-1, -duration)
    };
    let (micros, nanos): (i64, i64) = (duration / 1000, duration % 1000);
    let (millis, micros): (i64, i64) = (micros / 1000, micros % 1000);
    let (secs, millis): (i64, i64) = (millis / 1000, millis % 1000);
    let (mins, secs): (i64, i64) = (secs / 60, secs % 60);
    let (hours, mins): (i64, i64) = (mins / 60, mins % 60);
    let (days, hours): (i64, i64) = (hours / 24, hours % 24);

    let mut output_prep = vec![];

    if days != 0 {
        output_prep.push(format!("{}day", days));
    }

    if hours != 0 {
        output_prep.push(format!("{}hr", hours));
    }

    if mins != 0 {
        output_prep.push(format!("{}min", mins));
    }
    // output 0sec for zero duration
    if duration == 0 || secs != 0 {
        output_prep.push(format!("{}sec", secs));
    }

    if millis != 0 {
        output_prep.push(format!("{}ms", millis));
    }

    if micros != 0 {
        output_prep.push(format!("{}us", micros));
    }

    if nanos != 0 {
        output_prep.push(format!("{}ns", nanos));
    }

    format!(
        "{}{}",
        if sign == -1 { "-" } else { "" },
        output_prep.join(" ")
    )
}

fn format_filesize(num_bytes: i64, config: &Config) -> String {
    // Allow the user to specify how they want their numbers formatted
    let filesize_format_var = get_config_filesize_format(config);

    let byte = byte_unit::Byte::from_bytes(num_bytes as u128);
    let adj_byte =
        if filesize_format_var.0 == byte_unit::ByteUnit::B && filesize_format_var.1 == "auto" {
            byte.get_appropriate_unit(!config.filesize_metric)
        } else {
            byte.get_adjusted_unit(filesize_format_var.0)
        };

    match adj_byte.get_unit() {
        byte_unit::ByteUnit::B => {
            let locale_string = get_locale().unwrap_or_else(|| String::from("en-US"));
            // Since get_locale() and Locale::from_name() don't always return the same items
            // we need to try and parse it to match. For instance, a valid locale is de_DE
            // however Locale::from_name() wants only de so we split and parse it out.
            let locale_string = locale_string.replace("_", "-"); // en_AU -> en-AU
            let locale = match Locale::from_name(&locale_string) {
                Ok(loc) => loc,
                _ => {
                    let all = num_format::Locale::available_names();
                    let locale_prefix = &locale_string.split('-').collect::<Vec<&str>>();
                    if all.contains(&locale_prefix[0]) {
                        // eprintln!("Found alternate: {}", &locale_prefix[0]);
                        Locale::from_name(locale_prefix[0]).unwrap_or(Locale::en)
                    } else {
                        // eprintln!("Unable to find matching locale. Defaulting to en-US");
                        Locale::en
                    }
                }
            };
            let locale_byte = adj_byte.get_value() as u64;
            let locale_byte_string = locale_byte.to_formatted_string(&locale);

            if filesize_format_var.1 == "auto" {
                format!("{} B", locale_byte_string)
            } else {
                locale_byte_string
            }
        }
        _ => adj_byte.format(1),
    }
}

fn get_config_filesize_format(config: &Config) -> (ByteUnit, &str) {
    // We need to take into account config.filesize_metric so, if someone asks for KB
    // filesize_metric is true, return KiB
    let filesize_format = match config.filesize_format.as_str() {
        "b" => (byte_unit::ByteUnit::B, ""),
        "kb" => {
            if config.filesize_metric {
                (byte_unit::ByteUnit::KiB, "")
            } else {
                (byte_unit::ByteUnit::KB, "")
            }
        }
        "kib" => (byte_unit::ByteUnit::KiB, ""),
        "mb" => {
            if config.filesize_metric {
                (byte_unit::ByteUnit::MiB, "")
            } else {
                (byte_unit::ByteUnit::MB, "")
            }
        }
        "mib" => (byte_unit::ByteUnit::MiB, ""),
        "gb" => {
            if config.filesize_metric {
                (byte_unit::ByteUnit::GiB, "")
            } else {
                (byte_unit::ByteUnit::GB, "")
            }
        }
        "gib" => (byte_unit::ByteUnit::GiB, ""),
        "tb" => {
            if config.filesize_metric {
                (byte_unit::ByteUnit::TiB, "")
            } else {
                (byte_unit::ByteUnit::TB, "")
            }
        }
        "tib" => (byte_unit::ByteUnit::TiB, ""),
        "pb" => {
            if config.filesize_metric {
                (byte_unit::ByteUnit::PiB, "")
            } else {
                (byte_unit::ByteUnit::PB, "")
            }
        }
        "pib" => (byte_unit::ByteUnit::PiB, ""),
        "eb" => {
            if config.filesize_metric {
                (byte_unit::ByteUnit::EiB, "")
            } else {
                (byte_unit::ByteUnit::EB, "")
            }
        }
        "eib" => (byte_unit::ByteUnit::EiB, ""),
        "zb" => {
            if config.filesize_metric {
                (byte_unit::ByteUnit::ZiB, "")
            } else {
                (byte_unit::ByteUnit::ZB, "")
            }
        }
        "zib" => (byte_unit::ByteUnit::ZiB, ""),
        _ => (byte_unit::ByteUnit::B, "auto"),
    };

    filesize_format
}<|MERGE_RESOLUTION|>--- conflicted
+++ resolved
@@ -802,7 +802,6 @@
         }
     }
 
-<<<<<<< HEAD
     /// Note: Only use this for test data, *not* live data, as it will point into unknown source
     /// when used in errors.
     pub fn test_filesize(val: i64) -> Value {
@@ -816,13 +815,17 @@
     /// when used in errors.
     pub fn test_nothing() -> Value {
         Value::Nothing {
-=======
-    // Only use these for test data. Should not be used in user data
+            span: Span::test_data(),
+        }
+    }
+
+    /// Note: Only use this for test data, *not* live data, as it will point into unknown source
+    /// when used in errors.
     pub fn test_record(cols: Vec<impl Into<String>>, vals: Vec<Value>) -> Value {
         Value::Record {
             cols: cols.into_iter().map(|s| s.into()).collect(),
             vals,
->>>>>>> 4e171203
+
             span: Span::test_data(),
         }
     }
