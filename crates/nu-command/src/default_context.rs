use nu_protocol::{
    engine::{EngineState, StateWorkingSet},
    Signature,
};

use crate::*;

pub fn create_default_context() -> EngineState {
    let mut engine_state = EngineState::new();

    let delta = {
        let mut working_set = StateWorkingSet::new(&engine_state);

        macro_rules! bind_command {
            ( $command:expr ) => {
                working_set.add_decl(Box::new($command));
            };
            ( $( $command:expr ),* ) => {
                $( working_set.add_decl(Box::new($command)); )*
            };
        }

        // TODO: sort default context items categorically
        bind_command!(
            Alias,
            Benchmark,
            BuildString,
            Cd,
            Collect,
            Cp,
            Date,
            DateFormat,
            DateHumanize,
            DateListTimezones,
            DateNow,
            DateToTable,
            DateToTimezone,
            Def,
            Do,
            Each,
            Echo,
            ExportDef,
            External,
            First,
            For,
            Format,
            From,
            FromCsv,
            FromJson,
            FromTsv,
            Get,
            Griddle,
            Help,
            Hide,
            If,
            Into,
            IntoBinary,
            IntoFilesize,
            IntoInt,
            IntoString,
            Last,
            Length,
            Let,
            LetEnv,
            Lines,
            Ls,
            Math,
            MathAbs,
            MathAvg,
            MathCeil,
            MathFloor,
            MathEval,
            MathMax,
            MathMedian,
            MathMin,
            MathMode,
            MathProduct,
            MathRound,
            MathSqrt,
            MathStddev,
            MathSum,
            MathVariance,
            Mkdir,
            Module,
            Mv,
            ParEach,
            Ps,
            Range,
            Reverse,
            Rm,
            Select,
            Shuffle,
            Size,
            Split,
            SplitChars,
            SplitColumn,
            SplitRow,
            Str,
            StrCamelCase,
            StrCapitalize,
            StrCollect,
<<<<<<< HEAD
            StrEndswith,
=======
            StrContains,
            StrDowncase,
>>>>>>> bb1740d7
            StrKebabCase,
            StrPascalCase,
            StrScreamingSnakeCase,
            StrSnakeCase,
            Sys,
            Table,
            To,
            ToJson,
            Touch,
            Use,
            Where,
            WithEnv,
            Wrap,
            Zip
        );

        #[cfg(feature = "plugin")]
        bind_command!(Register);

        // This is a WIP proof of concept
        bind_command!(ListGitBranches, Git, GitCheckout, Source);

        let sig = Signature::build("exit");
        working_set.add_decl(sig.predeclare());

        working_set.render()
    };

    engine_state.merge_delta(delta);

    engine_state
}<|MERGE_RESOLUTION|>--- conflicted
+++ resolved
@@ -99,12 +99,9 @@
             StrCamelCase,
             StrCapitalize,
             StrCollect,
-<<<<<<< HEAD
-            StrEndswith,
-=======
             StrContains,
             StrDowncase,
->>>>>>> bb1740d7
+            StrEndswith,
             StrKebabCase,
             StrPascalCase,
             StrScreamingSnakeCase,
