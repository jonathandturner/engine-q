use nu_protocol::{
    engine::{EngineState, StateWorkingSet},
    Signature,
};

use crate::*;

pub fn create_default_context() -> EngineState {
    let mut engine_state = EngineState::new();

    let delta = {
        let mut working_set = StateWorkingSet::new(&engine_state);

        macro_rules! bind_command {
            ( $command:expr ) => {
                working_set.add_decl(Box::new($command));
            };
            ( $( $command:expr ),* ) => {
                $( working_set.add_decl(Box::new($command)); )*
            };
        }

        // TODO: sort default context items categorically
        bind_command!(
            Alias,
            Benchmark,
            BuildString,
<<<<<<< HEAD
            Capitalize,
            CamelCase,
=======
>>>>>>> e1468c04
            Cd,
            Collect,
            Cp,
            Date,
            DateFormat,
            DateHumanize,
            DateListTimezones,
            DateNow,
            DateToTable,
            DateToTimezone,
            Def,
            Do,
            Each,
            Echo,
            ExportDef,
            External,
            First,
            For,
            Format,
            From,
            FromJson,
            Get,
            Griddle,
            Help,
            Hide,
            If,
            Into,
            IntoBinary,
            IntoFilesize,
            IntoInt,
            IntoString,
            Last,
            Length,
            Let,
            LetEnv,
            Lines,
            Ls,
            Math,
            MathAbs,
            MathAvg,
            MathCeil,
            MathFloor,
            MathEval,
            MathMax,
            MathMedian,
            MathMin,
            MathMode,
            MathProduct,
            MathRound,
            MathSqrt,
            MathStddev,
            MathSum,
            MathVariance,
            Mkdir,
            Module,
            Mv,
            ParEach,
            Ps,
            Range,
            Reverse,
            Rm,
            Select,
            Shuffle,
            Size,
            Split,
            SplitChars,
            SplitColumn,
            SplitRow,
            Str,
            StrCamelCase,
            StrCollect,
            StrKebabCase,
            StrPascalCase,
            StrScreamingSnakeCase,
            StrSnakeCase,
            Sys,
            Table,
            To,
            ToJson,
            Touch,
            Use,
            Where,
            WithEnv,
            Wrap,
            Zip
        );

        #[cfg(feature = "plugin")]
        bind_command!(Register);

        // This is a WIP proof of concept
        bind_command!(ListGitBranches, Git, GitCheckout, Source);

        let sig = Signature::build("exit");
        working_set.add_decl(sig.predeclare());

        working_set.render()
    };

    engine_state.merge_delta(delta);

    engine_state
}<|MERGE_RESOLUTION|>--- conflicted
+++ resolved
@@ -25,11 +25,8 @@
             Alias,
             Benchmark,
             BuildString,
-<<<<<<< HEAD
             Capitalize,
             CamelCase,
-=======
->>>>>>> e1468c04
             Cd,
             Collect,
             Cp,
