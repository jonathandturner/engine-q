--- conflicted
+++ resolved
@@ -1,12 +1,7 @@
 mod clear;
-<<<<<<< HEAD
 mod kill;
+mod sleep;
 
 pub use clear::Clear;
 pub use kill::Kill;
-=======
-mod sleep;
-
-pub use clear::Clear;
-pub use sleep::Sleep;
->>>>>>> bab8f6bd
+pub use sleep::Sleep;