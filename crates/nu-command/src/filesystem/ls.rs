--- conflicted
+++ resolved
@@ -27,13 +27,12 @@
 
     fn run(
         &self,
-        engine_state: &EngineState,
-        stack: &mut Stack,
+        context: &EvaluationContext,
         call: &Call,
-        _input: PipelineData,
-    ) -> Result<nu_protocol::PipelineData, nu_protocol::ShellError> {
+        _input: Value,
+    ) -> Result<nu_protocol::Value, nu_protocol::ShellError> {
         let pattern = if let Some(expr) = call.positional.get(0) {
-            let result = eval_expression(engine_state, stack, expr)?;
+            let result = eval_expression(context, expr)?;
             let mut result = result.as_string()?;
 
             let path = std::path::Path::new(&result);
@@ -52,18 +51,18 @@
         let call_span = call.head;
         let glob = glob::glob(&pattern).unwrap();
 
-        Ok(glob
-            .into_iter()
-            .map(move |x| match x {
-                Ok(path) => match std::fs::symlink_metadata(&path) {
-                    Ok(metadata) => {
-                        let is_file = metadata.is_file();
-                        let is_dir = metadata.is_dir();
-                        let filesize = metadata.len();
+        Ok(Value::Stream {
+            stream: glob
+                .into_iter()
+                .map(move |x| match x {
+                    Ok(path) => match std::fs::symlink_metadata(&path) {
+                        Ok(metadata) => {
+                            let is_file = metadata.is_file();
+                            let is_dir = metadata.is_dir();
+                            let filesize = metadata.len();
 
-                        let mut cols = vec!["name".into(), "type".into(), "size".into()];
+                            let mut cols = vec!["name".into(), "type".into(), "size".into()];
 
-<<<<<<< HEAD
                             let mut vals = vec![
                                 Value::String {
                                     val: path.to_string_lossy().to_string(),
@@ -83,57 +82,37 @@
                             ];
                             if let Ok(date) = metadata.modified() {
                                 let utc: DateTime<Utc> = date.into();
-=======
-                        let mut vals = vec![
-                            Value::String {
-                                val: path.to_string_lossy().to_string(),
+
+                                cols.push("modified".into());
+                                vals.push(Value::Date {
+                                    val: utc.into(),
+                                    span: call_span,
+                                });
+                            }
+
+                            Value::Record {
+                                cols,
+                                vals,
                                 span: call_span,
-                            },
-                            if is_file {
-                                Value::string("File", call_span)
-                            } else if is_dir {
-                                Value::string("Dir", call_span)
-                            } else {
-                                Value::Nothing { span: call_span }
-                            },
-                            Value::Filesize {
-                                val: filesize as i64,
-                                span: call_span,
-                            },
-                        ];
->>>>>>> 0c7ec03b
-
-                        if let Ok(date) = metadata.modified() {
-                            let utc: DateTime<Utc> = date.into();
-
-                            cols.push("modified".into());
-                            vals.push(Value::Date {
-                                val: utc.into(),
-                                span: call_span,
-                            });
+                            }
                         }
-
-                        Value::Record {
-                            cols,
-                            vals,
+                        Err(_) => Value::Record {
+                            cols: vec!["name".into(), "type".into(), "size".into()],
+                            vals: vec![
+                                Value::String {
+                                    val: path.to_string_lossy().to_string(),
+                                    span: call_span,
+                                },
+                                Value::Nothing { span: call_span },
+                                Value::Nothing { span: call_span },
+                            ],
                             span: call_span,
-                        }
-                    }
-                    Err(_) => Value::Record {
-                        cols: vec!["name".into(), "type".into(), "size".into()],
-                        vals: vec![
-                            Value::String {
-                                val: path.to_string_lossy().to_string(),
-                                span: call_span,
-                            },
-                            Value::Nothing { span: call_span },
-                            Value::Nothing { span: call_span },
-                        ],
-                        span: call_span,
+                        },
                     },
-                },
-                _ => Value::Nothing { span: call_span },
-            })
-            .into_pipeline_data())
+                    _ => Value::Nothing { span: call_span },
+                })
+                .into_value_stream(),
+            span: call_span,
+        })
     }
 }