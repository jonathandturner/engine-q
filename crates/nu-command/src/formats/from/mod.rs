--- conflicted
+++ resolved
@@ -2,18 +2,12 @@
 mod csv;
 mod delimited;
 mod json;
-<<<<<<< HEAD
 mod yaml;
-=======
 mod tsv;
->>>>>>> bb1740d7
 
 pub use self::csv::FromCsv;
 pub use command::From;
 pub use json::FromJson;
-<<<<<<< HEAD
 pub use yaml::FromYaml;
 pub use yaml::FromYml;
-=======
-pub use tsv::FromTsv;
->>>>>>> bb1740d7
+pub use tsv::FromTsv;