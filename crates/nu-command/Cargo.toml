--- conflicted
+++ resolved
@@ -13,12 +13,8 @@
 nu-table = { path = "../nu-table" }
 nu-term-grid = { path = "../nu-term-grid" }
 nu-parser = { path = "../nu-parser" }
-<<<<<<< HEAD
 nu-dataframe = { path = "../nu-dataframe", optional = true }
-=======
 nu-ansi-term = { path = "../nu-ansi-term" }
->>>>>>> a2aaeb38
-
 trash = { version = "1.3.0", optional = true }
 unicode-segmentation = "1.8.0"
 
