--- conflicted
+++ resolved
@@ -42,10 +42,7 @@
 eml-parser = "0.1.0"
 toml = "0.5.8"
 itertools = "0.10.0"
-<<<<<<< HEAD
 ical = "0.7.0"
-=======
->>>>>>> 6a1942b1
 calamine = "0.18.0"
 rand = "0.8"
 
