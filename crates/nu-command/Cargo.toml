--- conflicted
+++ resolved
@@ -33,13 +33,10 @@
 rayon = "1.5.1"
 titlecase = "1.1.0"
 meval = "0.2.0"
-<<<<<<< HEAD
 serde = { version="1.0.123", features=["derive"] }
 serde_yaml = "0.8.16"
 itertools = "0.10.0"
-=======
 rand = "0.8"
->>>>>>> bb1740d7
 
 [features]
 trash-support = ["trash"]
