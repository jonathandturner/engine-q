use std::cmp::Ordering;

use nu_protocol::ast::{Block, Call, Expr, Expression, Operator, Statement};
use nu_protocol::engine::{EngineState, Stack};
use nu_protocol::{
    IntoPipelineData, PipelineData, Range, ShellError, Span, Spanned, Type, Unit, Value, VarId,
};

use crate::get_full_help;

pub fn eval_operator(op: &Expression) -> Result<Operator, ShellError> {
    match op {
        Expression {
            expr: Expr::Operator(operator),
            ..
        } => Ok(operator.clone()),
        Expression { span, expr, .. } => {
            Err(ShellError::UnknownOperator(format!("{:?}", expr), *span))
        }
    }
}

fn eval_call(
    engine_state: &EngineState,
    stack: &mut Stack,
    call: &Call,
    input: PipelineData,
) -> Result<PipelineData, ShellError> {
    let decl = engine_state.get_decl(call.decl_id);

    if call.named.iter().any(|(flag, _)| flag.item == "help") {
        let full_help = get_full_help(&decl.signature(), &decl.examples(), engine_state);
        Ok(Value::String {
            val: full_help,
            span: call.head,
        }
        .into_pipeline_data())
    } else if let Some(block_id) = decl.get_block_id() {
        let block = engine_state.get_block(block_id);

        let mut stack = stack.collect_captures(&block.captures);

        for (param_idx, param) in decl
            .signature()
            .required_positional
            .iter()
            .chain(decl.signature().optional_positional.iter())
            .enumerate()
        {
            let var_id = param
                .var_id
                .expect("internal error: all custom parameters must have var_ids");

            if let Some(arg) = call.positional.get(param_idx) {
                let result = eval_expression(engine_state, &mut stack, arg)?;
                stack.add_var(var_id, result);
            } else {
                stack.add_var(var_id, Value::nothing(call.head));
            }
        }

        if let Some(rest_positional) = decl.signature().rest_positional {
            let mut rest_items = vec![];

            for arg in call.positional.iter().skip(
                decl.signature().required_positional.len()
                    + decl.signature().optional_positional.len(),
            ) {
                let result = eval_expression(engine_state, &mut stack, arg)?;
                rest_items.push(result);
            }

            let span = if let Some(rest_item) = rest_items.first() {
                rest_item.span()?
            } else {
                call.head
            };

            stack.add_var(
                rest_positional
                    .var_id
                    .expect("Internal error: rest positional parameter lacks var_id"),
                Value::List {
                    vals: rest_items,
                    span,
                },
            )
        }

        for named in decl.signature().named {
            if let Some(var_id) = named.var_id {
                let mut found = false;
                for call_named in &call.named {
                    if call_named.0.item == named.long {
                        if let Some(arg) = &call_named.1 {
                            let result = eval_expression(engine_state, &mut stack, arg)?;

                            stack.add_var(var_id, result);
                        } else {
                            stack.add_var(
                                var_id,
                                Value::Bool {
                                    val: true,
                                    span: call.head,
                                },
                            )
                        }
                        found = true;
                    }
                }

                if !found && named.arg.is_none() {
                    stack.add_var(
                        var_id,
                        Value::Bool {
                            val: false,
                            span: call.head,
                        },
                    )
                }
            }
        }
        eval_block(engine_state, &mut stack, block, input)
    } else {
        decl.run(engine_state, stack, call, input)
    }
}

fn eval_external(
    engine_state: &EngineState,
    stack: &mut Stack,
    name: &str,
    name_span: &Span,
    args: &[Expression],
    input: PipelineData,
    last_expression: bool,
) -> Result<PipelineData, ShellError> {
    let decl_id = engine_state
        .find_decl("run_external".as_bytes())
        .ok_or_else(|| ShellError::ExternalNotSupported(*name_span))?;

    let command = engine_state.get_decl(decl_id);

    let mut call = Call::new();

    call.positional.push(Expression {
        expr: Expr::String(name.trim_start_matches('^').to_string()),
        span: *name_span,
        ty: Type::String,
        custom_completion: None,
    });

    for arg in args {
        call.positional.push(arg.clone())
    }

    if last_expression {
        call.named.push((
            Spanned {
                item: "last_expression".into(),
                span: *name_span,
            },
            None,
        ))
    }

    command.run(engine_state, stack, &call, input)
}

pub fn eval_expression(
    engine_state: &EngineState,
    stack: &mut Stack,
    expr: &Expression,
) -> Result<Value, ShellError> {
    match &expr.expr {
        Expr::Bool(b) => Ok(Value::Bool {
            val: *b,
            span: expr.span,
        }),
        Expr::Int(i) => Ok(Value::Int {
            val: *i,
            span: expr.span,
        }),
        Expr::Float(f) => Ok(Value::Float {
            val: *f,
            span: expr.span,
        }),
        Expr::ValueWithUnit(e, unit) => match eval_expression(engine_state, stack, e)? {
            Value::Int { val, .. } => Ok(compute(val, unit.item, unit.span)),
            x => Err(ShellError::CantConvert(
                "unit value".into(),
                x.get_type().to_string(),
                e.span,
            )),
        },
        Expr::Range(from, next, to, operator) => {
            let from = if let Some(f) = from {
                eval_expression(engine_state, stack, f)?
            } else {
                Value::Nothing { span: expr.span }
            };

            let next = if let Some(s) = next {
                eval_expression(engine_state, stack, s)?
            } else {
                Value::Nothing { span: expr.span }
            };

            let to = if let Some(t) = to {
                eval_expression(engine_state, stack, t)?
            } else {
                Value::Nothing { span: expr.span }
            };

            Ok(Value::Range {
                val: Box::new(Range::new(expr.span, from, next, to, operator)?),
                span: expr.span,
            })
        }
        Expr::Var(var_id) => eval_variable(engine_state, stack, *var_id, expr.span),
        Expr::VarDecl(_) => Ok(Value::Nothing { span: expr.span }),
        Expr::CellPath(cell_path) => Ok(Value::CellPath {
            val: cell_path.clone(),
            span: expr.span,
        }),
        Expr::FullCellPath(cell_path) => {
            let value = eval_expression(engine_state, stack, &cell_path.head)?;

            value.follow_cell_path(&cell_path.tail)
        }
        Expr::ImportPattern(_) => Ok(Value::Nothing { span: expr.span }),
        Expr::Call(call) => {
            // FIXME: protect this collect with ctrl-c
            Ok(
                eval_call(engine_state, stack, call, PipelineData::new(call.head))?
                    .into_value(call.head),
            )
        }
        Expr::ExternalCall(name, span, args) => {
            // FIXME: protect this collect with ctrl-c
            Ok(eval_external(
                engine_state,
                stack,
                name,
                span,
                args,
                PipelineData::new(*span),
                true,
            )?
            .into_value(*span))
        }
        Expr::Operator(_) => Ok(Value::Nothing { span: expr.span }),
        Expr::BinaryOp(lhs, op, rhs) => {
            let op_span = op.span;
            let lhs = eval_expression(engine_state, stack, lhs)?;
            let op = eval_operator(op)?;
            let rhs = eval_expression(engine_state, stack, rhs)?;

            match op {
                Operator::Plus => lhs.add(op_span, &rhs),
                Operator::Minus => lhs.sub(op_span, &rhs),
                Operator::Multiply => lhs.mul(op_span, &rhs),
                Operator::Divide => lhs.div(op_span, &rhs),
                Operator::LessThan => lhs.lt(op_span, &rhs),
                Operator::LessThanOrEqual => lhs.lte(op_span, &rhs),
                Operator::GreaterThan => lhs.gt(op_span, &rhs),
                Operator::GreaterThanOrEqual => lhs.gte(op_span, &rhs),
                Operator::Equal => lhs.eq(op_span, &rhs),
                Operator::NotEqual => lhs.ne(op_span, &rhs),
                Operator::In => lhs.r#in(op_span, &rhs),
                Operator::NotIn => lhs.not_in(op_span, &rhs),
                Operator::Contains => lhs.contains(op_span, &rhs),
                Operator::NotContains => lhs.not_contains(op_span, &rhs),
                Operator::Modulo => lhs.modulo(op_span, &rhs),
                Operator::And => lhs.and(op_span, &rhs),
                Operator::Or => lhs.or(op_span, &rhs),
                Operator::Pow => lhs.pow(op_span, &rhs),
            }
        }
        Expr::RowCondition(block_id) | Expr::Subexpression(block_id) => {
            let block = engine_state.get_block(*block_id);

            // FIXME: protect this collect with ctrl-c
            Ok(
                eval_subexpression(engine_state, stack, block, PipelineData::new(expr.span))?
                    .into_value(expr.span),
            )
        }
        Expr::Block(block_id) => Ok(Value::Block {
            val: *block_id,
            span: expr.span,
        }),
        Expr::List(x) => {
            let mut output = vec![];
            for expr in x {
                output.push(eval_expression(engine_state, stack, expr)?);
            }
            Ok(Value::List {
                vals: output,
                span: expr.span,
            })
        }
        Expr::Record(fields) => {
            let mut cols = vec![];
            let mut vals = vec![];
            for (col, val) in fields {
                cols.push(eval_expression(engine_state, stack, col)?.as_string()?);
                vals.push(eval_expression(engine_state, stack, val)?);
            }

            Ok(Value::Record {
                cols,
                vals,
                span: expr.span,
            })
        }
        Expr::Table(headers, vals) => {
            let mut output_headers = vec![];
            for expr in headers {
                output_headers.push(eval_expression(engine_state, stack, expr)?.as_string()?);
            }

            let mut output_rows = vec![];
            for val in vals {
                let mut row = vec![];
                for expr in val {
                    row.push(eval_expression(engine_state, stack, expr)?);
                }
                output_rows.push(Value::Record {
                    cols: output_headers.clone(),
                    vals: row,
                    span: expr.span,
                });
            }
            Ok(Value::List {
                vals: output_rows,
                span: expr.span,
            })
        }
        Expr::Keyword(_, _, expr) => eval_expression(engine_state, stack, expr),
        Expr::String(s) => Ok(Value::String {
            val: s.clone(),
            span: expr.span,
        }),
        Expr::Filepath(s) => Ok(Value::String {
            val: s.clone(),
            span: expr.span,
        }),
        Expr::GlobPattern(s) => Ok(Value::String {
            val: s.clone(),
            span: expr.span,
        }),
        Expr::Signature(_) => Ok(Value::Nothing { span: expr.span }),
        Expr::Garbage => Ok(Value::Nothing { span: expr.span }),
        Expr::Nothing => Ok(Value::Nothing { span: expr.span }),
    }
}

pub fn eval_block(
    engine_state: &EngineState,
    stack: &mut Stack,
    block: &Block,
    mut input: PipelineData,
) -> Result<PipelineData, ShellError> {
    for stmt in block.stmts.iter() {
        if let Statement::Pipeline(pipeline) = stmt {
            for (i, elem) in pipeline.expressions.iter().enumerate() {
                match elem {
                    Expression {
                        expr: Expr::Call(call),
                        ..
                    } => {
                        input = eval_call(engine_state, stack, call, input)?;
                    }
                    Expression {
                        expr: Expr::ExternalCall(name, name_span, args),
                        ..
                    } => {
                        input = eval_external(
                            engine_state,
                            stack,
                            name,
                            name_span,
                            args,
                            input,
                            i == pipeline.expressions.len() - 1,
                        )?;
                    }

                    elem => {
                        input = eval_expression(engine_state, stack, elem)?.into_pipeline_data();
                    }
                }
            }
        }
    }

    Ok(input)
}

pub fn eval_subexpression(
    engine_state: &EngineState,
    stack: &mut Stack,
    block: &Block,
    mut input: PipelineData,
) -> Result<PipelineData, ShellError> {
    for stmt in block.stmts.iter() {
        if let Statement::Pipeline(pipeline) = stmt {
            for (i, elem) in pipeline.expressions.iter().enumerate() {
                match elem {
                    Expression {
                        expr: Expr::Call(call),
                        ..
                    } => {
                        input = eval_call(engine_state, stack, call, input)?;
                    }
                    Expression {
                        expr: Expr::ExternalCall(name, name_span, args),
                        ..
                    } => {
                        input = eval_external(
                            engine_state,
                            stack,
                            name,
                            name_span,
                            args,
                            input,
                            false,
                        )?;

                        if i == pipeline.expressions.len() - 1 {
                            // We're at the end, so drain as a string for the value
                            // to be used later
                            // FIXME: the trimming of the end probably needs to live in a better place

                            let config = stack.get_config().unwrap_or_default();

                            let mut s = input.collect_string("", &config);
                            if s.ends_with('\n') {
                                s.pop();
                            }
                            input = Value::String {
                                val: s.to_string(),
                                span: *name_span,
                            }
                            .into_pipeline_data()
                        }
                    }

                    elem => {
                        input = eval_expression(engine_state, stack, elem)?.into_pipeline_data();
                    }
                }
            }
        }
    }

    Ok(input)
}

pub fn eval_variable(
    engine_state: &EngineState,
    stack: &Stack,
    var_id: VarId,
    span: Span,
) -> Result<Value, ShellError> {
    if var_id == nu_protocol::NU_VARIABLE_ID {
        // $nu
        let mut output_cols = vec![];
        let mut output_vals = vec![];

        let env_vars = stack.get_env_vars();
<<<<<<< HEAD
        let env_columns = env_vars.keys().map(|x| x.to_string());
        let env_values = env_vars.values().cloned();
=======
        let env_columns = env_vars.keys();
        let env_values = env_vars.values();
>>>>>>> 8ba3e357

        let mut pairs = env_columns
            .map(|x| x.to_string())
            .zip(env_values.cloned())
            .collect::<Vec<(String, Value)>>();

        pairs.sort_by(|a, b| a.0.cmp(&b.0));

        let (env_columns, env_values) = pairs.into_iter().unzip();

        output_cols.push("env".into());
        output_vals.push(Value::Record {
            cols: env_columns,
            vals: env_values,
            span,
        });

        if let Some(mut config_path) = nu_path::config_dir() {
            config_path.push("nushell");

            let mut history_path = config_path.clone();
            let mut keybinding_path = config_path.clone();

            history_path.push("history.txt");

            output_cols.push("history-path".into());
            output_vals.push(Value::String {
                val: history_path.to_string_lossy().to_string(),
                span,
            });

            config_path.push("config.nu");

            output_cols.push("config-path".into());
            output_vals.push(Value::String {
                val: config_path.to_string_lossy().to_string(),
                span,
            });

            // TODO: keybindings don't exist yet but lets add a file
            // path for them to be stored in. It doesn't have to be yml.
            keybinding_path.push("keybindings.yml");
            output_cols.push("keybinding-path".into());
            output_vals.push(Value::String {
                val: keybinding_path.to_string_lossy().to_string(),
                span,
            })
        }

        #[cfg(feature = "plugin")]
        if let Some(path) = &engine_state.plugin_signatures {
            if let Some(path_str) = path.to_str() {
                output_cols.push("plugin-path".into());
                output_vals.push(Value::String {
                    val: path_str.into(),
                    span,
                });
            }
        }

        // since the env var PWD doesn't exist on all platforms
        // lets just get the current directory
        if let Ok(current_dir) = std::env::current_dir() {
            if let Some(cwd) = current_dir.to_str() {
                output_cols.push("cwd".into());
                output_vals.push(Value::String {
                    val: cwd.into(),
                    span,
                })
            }
        }

        if let Some(home_path) = nu_path::home_dir() {
            if let Some(home_path_str) = home_path.to_str() {
                output_cols.push("home-path".into());
                output_vals.push(Value::String {
                    val: home_path_str.into(),
                    span,
                })
            }
        }

        let temp = std::env::temp_dir();
        if let Some(temp_path) = temp.to_str() {
            output_cols.push("temp-path".into());
            output_vals.push(Value::String {
                val: temp_path.into(),
                span,
            })
        }

        Ok(Value::Record {
            cols: output_cols,
            vals: output_vals,
            span,
        })
    } else if var_id == nu_protocol::SCOPE_VARIABLE_ID {
        let mut output_cols = vec![];
        let mut output_vals = vec![];

        let mut var_names = vec![];
        let mut var_types = vec![];
        let mut commands = vec![];
        let mut aliases = vec![];
        let mut overlays = vec![];

        for frame in &engine_state.scope {
            for var in &frame.vars {
                var_names.push(String::from_utf8_lossy(var.0).to_string());

                let var = engine_state.get_var(*var.1);
                var_types.push(Value::string(var.to_string(), span));
            }

            for command in &frame.decls {
                let mut cols = vec![];
                let mut vals = vec![];

                cols.push("command".into());
                vals.push(Value::String {
                    val: String::from_utf8_lossy(command.0).to_string(),
                    span,
                });

                let decl = engine_state.get_decl(*command.1);
                let signature = decl.signature();
                cols.push("category".to_string());
                vals.push(Value::String {
                    val: signature.category.to_string(),
                    span,
                });

                // signature
                let mut sig_records = vec![];
                {
                    let sig_cols = vec![
                        "command".to_string(),
                        "parameter_name".to_string(),
                        "parameter_type".to_string(),
                        "syntax_shape".to_string(),
                        "is_optional".to_string(),
                        "short_flag".to_string(),
                        "description".to_string(),
                    ];

                    // required_positional
                    for req in signature.required_positional {
                        let sig_vals = vec![
                            Value::string(&signature.name, span),
                            Value::string(req.name, span),
                            Value::string("positional", span),
                            Value::string(req.shape.to_string(), span),
                            Value::boolean(false, span),
                            Value::nothing(span),
                            Value::string(req.desc, span),
                        ];

                        sig_records.push(Value::Record {
                            cols: sig_cols.clone(),
                            vals: sig_vals,
                            span,
                        });
                    }

                    // optional_positional
                    for opt in signature.optional_positional {
                        let sig_vals = vec![
                            Value::string(&signature.name, span),
                            Value::string(opt.name, span),
                            Value::string("positional", span),
                            Value::string(opt.shape.to_string(), span),
                            Value::boolean(true, span),
                            Value::nothing(span),
                            Value::string(opt.desc, span),
                        ];

                        sig_records.push(Value::Record {
                            cols: sig_cols.clone(),
                            vals: sig_vals,
                            span,
                        });
                    }

                    {
                        // rest_positional
                        if let Some(rest) = signature.rest_positional {
                            let sig_vals = vec![
                                Value::string(&signature.name, span),
                                Value::string(rest.name, span),
                                Value::string("rest", span),
                                Value::string(rest.shape.to_string(), span),
                                Value::boolean(true, span),
                                Value::nothing(span),
                                Value::string(rest.desc, span),
                            ];

                            sig_records.push(Value::Record {
                                cols: sig_cols.clone(),
                                vals: sig_vals,
                                span,
                            });
                        }
                    }

                    // named flags
                    for named in signature.named {
                        let flag_type;

                        // Skip the help flag
                        if named.long == "help" {
                            continue;
                        }

                        let shape = if let Some(arg) = named.arg {
                            flag_type = Value::string("named", span);
                            Value::string(arg.to_string(), span)
                        } else {
                            flag_type = Value::string("switch", span);
                            Value::nothing(span)
                        };

                        let short_flag = if let Some(c) = named.short {
                            Value::string(c, span)
                        } else {
                            Value::nothing(span)
                        };

                        let sig_vals = vec![
                            Value::string(&signature.name, span),
                            Value::string(named.long, span),
                            flag_type,
                            shape,
                            Value::boolean(!named.required, span),
                            short_flag,
                            Value::string(named.desc, span),
                        ];

                        sig_records.push(Value::Record {
                            cols: sig_cols.clone(),
                            vals: sig_vals,
                            span,
                        });
                    }
                }

                cols.push("signature".to_string());
                vals.push(Value::List {
                    vals: sig_records,
                    span,
                });

                cols.push("usage".to_string());
                vals.push(Value::String {
                    val: decl.usage().into(),
                    span,
                });

                cols.push("is_binary".to_string());
                vals.push(Value::Bool {
                    val: decl.is_binary(),
                    span,
                });

                cols.push("is_private".to_string());
                vals.push(Value::Bool {
                    val: decl.is_private(),
                    span,
                });

                cols.push("is_builtin".to_string());
                vals.push(Value::Bool {
                    val: decl.is_builtin(),
                    span,
                });

                cols.push("is_sub".to_string());
                vals.push(Value::Bool {
                    val: decl.is_sub(),
                    span,
                });

                cols.push("is_plugin".to_string());
                vals.push(Value::Bool {
                    val: decl.is_plugin().is_some(),
                    span,
                });

                cols.push("is_custom".to_string());
                vals.push(Value::Bool {
                    val: decl.get_block_id().is_some(),
                    span,
                });

                cols.push("creates_scope".to_string());
                vals.push(Value::Bool {
                    val: signature.creates_scope,
                    span,
                });

                cols.push("extra_usage".to_string());
                vals.push(Value::String {
                    val: decl.extra_usage().into(),
                    span,
                });

                commands.push(Value::Record { cols, vals, span })
            }

            for alias in &frame.aliases {
                aliases.push(Value::String {
                    val: String::from_utf8_lossy(alias.0).to_string(),
                    span,
                });
            }

            for overlay in &frame.overlays {
                overlays.push(Value::String {
                    val: String::from_utf8_lossy(overlay.0).to_string(),
                    span,
                });
            }
        }

        output_cols.push("vars".to_string());
        output_vals.push(Value::Record {
            cols: var_names,
            vals: var_types,
            span,
        });

        commands.sort_by(|a, b| match (a, b) {
            (Value::Record { vals: rec_a, .. }, Value::Record { vals: rec_b, .. }) => {
                // Comparing the first value from the record
                // It is expected that the first value is the name of the column
                // The names of the commands should be a value string
                match (rec_a.get(0), rec_b.get(0)) {
                    (Some(val_a), Some(val_b)) => match (val_a, val_b) {
                        (Value::String { val: str_a, .. }, Value::String { val: str_b, .. }) => {
                            str_a.cmp(str_b)
                        }
                        _ => Ordering::Equal,
                    },
                    _ => Ordering::Equal,
                }
            }
            _ => Ordering::Equal,
        });
        output_cols.push("commands".to_string());
        output_vals.push(Value::List {
            vals: commands,
            span,
        });

        aliases.sort_by(|a, b| a.partial_cmp(b).unwrap_or(Ordering::Equal));
        output_cols.push("aliases".to_string());
        output_vals.push(Value::List {
            vals: aliases,
            span,
        });

        overlays.sort_by(|a, b| a.partial_cmp(b).unwrap_or(Ordering::Equal));
        output_cols.push("overlays".to_string());
        output_vals.push(Value::List {
            vals: overlays,
            span,
        });

        Ok(Value::Record {
            cols: output_cols,
            vals: output_vals,
            span,
        })
    } else {
        stack
            .get_var(var_id)
            .map_err(move |_| ShellError::VariableNotFoundAtRuntime(span))
    }
}

fn compute(size: i64, unit: Unit, span: Span) -> Value {
    match unit {
        Unit::Byte => Value::Filesize { val: size, span },
        Unit::Kilobyte => Value::Filesize {
            val: size * 1000,
            span,
        },
        Unit::Megabyte => Value::Filesize {
            val: size * 1000 * 1000,
            span,
        },
        Unit::Gigabyte => Value::Filesize {
            val: size * 1000 * 1000 * 1000,
            span,
        },
        Unit::Terabyte => Value::Filesize {
            val: size * 1000 * 1000 * 1000 * 1000,
            span,
        },
        Unit::Petabyte => Value::Filesize {
            val: size * 1000 * 1000 * 1000 * 1000 * 1000,
            span,
        },

        Unit::Kibibyte => Value::Filesize {
            val: size * 1024,
            span,
        },
        Unit::Mebibyte => Value::Filesize {
            val: size * 1024 * 1024,
            span,
        },
        Unit::Gibibyte => Value::Filesize {
            val: size * 1024 * 1024 * 1024,
            span,
        },
        Unit::Tebibyte => Value::Filesize {
            val: size * 1024 * 1024 * 1024 * 1024,
            span,
        },
        Unit::Pebibyte => Value::Filesize {
            val: size * 1024 * 1024 * 1024 * 1024 * 1024,
            span,
        },

        Unit::Nanosecond => Value::Duration { val: size, span },
        Unit::Microsecond => Value::Duration {
            val: size * 1000,
            span,
        },
        Unit::Millisecond => Value::Duration {
            val: size * 1000 * 1000,
            span,
        },
        Unit::Second => Value::Duration {
            val: size * 1000 * 1000 * 1000,
            span,
        },
        Unit::Minute => Value::Duration {
            val: size * 1000 * 1000 * 1000 * 60,
            span,
        },
        Unit::Hour => Value::Duration {
            val: size * 1000 * 1000 * 1000 * 60 * 60,
            span,
        },
        Unit::Day => Value::Duration {
            val: size * 1000 * 1000 * 1000 * 60 * 60 * 24,
            span,
        },
        Unit::Week => Value::Duration {
            val: size * 1000 * 1000 * 1000 * 60 * 60 * 24 * 7,
            span,
        },
    }
}<|MERGE_RESOLUTION|>--- conflicted
+++ resolved
@@ -470,13 +470,8 @@
         let mut output_vals = vec![];
 
         let env_vars = stack.get_env_vars();
-<<<<<<< HEAD
-        let env_columns = env_vars.keys().map(|x| x.to_string());
-        let env_values = env_vars.values().cloned();
-=======
         let env_columns = env_vars.keys();
         let env_values = env_vars.values();
->>>>>>> 8ba3e357
 
         let mut pairs = env_columns
             .map(|x| x.to_string())
