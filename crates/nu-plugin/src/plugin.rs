--- conflicted
+++ resolved
@@ -192,15 +192,9 @@
             })?;
 
             match response {
-<<<<<<< HEAD
                 PluginResponse::Value(value) => {
                     Ok(PipelineData::Value(value.as_ref().clone(), None))
                 }
-                PluginResponse::Error(msg) => Err(PluginError::DecodingError(msg)),
-                _ => Err(PluginError::DecodingError(
-                    "result value from plugin not found".into(),
-=======
-                PluginResponse::Value(value) => Ok(PipelineData::Value(value.as_ref().clone())),
                 PluginResponse::Error(msg) => Err(ShellError::LabeledError(
                     "Error received from plugin".into(),
                     msg,
@@ -210,7 +204,6 @@
                     "Plugin missing value".into(),
                     "No value received from plugin".into(),
                     call.head,
->>>>>>> 56307553
                 )),
             }
         } else {
