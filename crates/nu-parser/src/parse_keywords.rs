use nu_path::canonicalize;
use nu_protocol::{
    ast::{
        Block, Call, Expr, Expression, ImportPattern, ImportPatternHead, ImportPatternMember,
        Pipeline, Statement,
    },
    engine::StateWorkingSet,
    span, Exportable, Overlay, Span, SyntaxShape, Type, CONFIG_VARIABLE_ID,
};
use std::collections::{HashMap, HashSet};

use crate::{
    lex, lite_parse,
    parser::{
        check_call, check_name, garbage, garbage_statement, parse, parse_block_expression,
        parse_import_pattern, parse_internal_call, parse_signature, parse_string, trim_quotes,
    },
    ParseError,
};

pub fn parse_def_predecl(working_set: &mut StateWorkingSet, spans: &[Span]) -> Option<ParseError> {
    let name = working_set.get_span_contents(spans[0]);

    // handle "export def" same as "def"
    let (name, spans) = if name == b"export" && spans.len() >= 2 {
        (working_set.get_span_contents(spans[1]), &spans[1..])
    } else {
        (name, spans)
    };

    if name == b"def" && spans.len() >= 4 {
        let (name_expr, ..) = parse_string(working_set, spans[1]);
        let name = name_expr.as_string();

        working_set.enter_scope();
        // FIXME: because parse_signature will update the scope with the variables it sees
        // we end up parsing the signature twice per def. The first time is during the predecl
        // so that we can see the types that are part of the signature, which we need for parsing.
        // The second time is when we actually parse the body itworking_set.
        // We can't reuse the first time because the variables that are created during parse_signature
        // are lost when we exit the scope below.
        let (sig, ..) = parse_signature(working_set, spans[2]);
        let signature = sig.as_signature();
        working_set.exit_scope();

        if let (Some(name), Some(mut signature)) = (name, signature) {
            signature.name = name;
            let decl = signature.predeclare();

            if working_set.add_predecl(decl).is_some() {
                return Some(ParseError::DuplicateCommandDef(spans[1]));
            }
        }
    }

    None
}

pub fn parse_def(
    working_set: &mut StateWorkingSet,
    spans: &[Span],
) -> (Statement, Option<ParseError>) {
    let mut error = None;
    let name = working_set.get_span_contents(spans[0]);

    if name == b"def" {
        // TODO: Convert all 'expect("internal error: ...")' to ParseError::InternalError
        let def_decl_id = working_set
            .find_decl(b"def")
            .expect("internal error: missing def command");

        let mut call = Box::new(Call {
            head: spans[0],
            decl_id: def_decl_id,
            positional: vec![],
            named: vec![],
        });

        if let Some(name_span) = spans.get(1) {
            let (name_expr, err) = parse_string(working_set, *name_span);
            error = error.or(err);

            let name = name_expr.as_string();
            call.positional.push(name_expr);

            if let Some(sig_span) = spans.get(2) {
                working_set.enter_scope();
                let (sig, err) = parse_signature(working_set, *sig_span);
                error = error.or(err);

                let signature = sig.as_signature();

                call.positional.push(sig);

                if let Some(block_span) = spans.get(3) {
                    let (block, err) = parse_block_expression(
                        working_set,
                        &SyntaxShape::Block(Some(vec![])),
                        *block_span,
                    );
                    error = error.or(err);

                    let block_id = block.as_block();

                    call.positional.push(block);

                    if let (Some(name), Some(mut signature), Some(block_id)) =
                        (&name, signature, block_id)
                    {
                        if let Some(decl_id) = working_set.find_decl(name.as_bytes()) {
                            let declaration = working_set.get_decl_mut(decl_id);

                            signature.name = name.clone();

                            *declaration = signature.into_block_command(block_id);
                        } else {
                            error = error.or_else(|| {
                                Some(ParseError::InternalError(
                                    "Predeclaration failed to add declaration".into(),
                                    spans[1],
                                ))
                            });
                        };
                    }
                } else {
                    let err_span = Span {
                        start: sig_span.end,
                        end: sig_span.end,
                    };

                    error = error
                        .or_else(|| Some(ParseError::MissingPositional("block".into(), err_span)));
                }
                working_set.exit_scope();

                if let Some(name) = name {
                    // It's OK if it returns None: The decl was already merged in previous parse
                    // pass.
                    working_set.merge_predecl(name.as_bytes());
                } else {
                    error = error.or_else(|| {
                        Some(ParseError::UnknownState(
                            "Could not get string from string expression".into(),
                            *name_span,
                        ))
                    });
                }
            } else {
                let err_span = Span {
                    start: name_span.end,
                    end: name_span.end,
                };

                error = error
                    .or_else(|| Some(ParseError::MissingPositional("parameters".into(), err_span)));
            }
        } else {
            let err_span = Span {
                start: spans[0].end,
                end: spans[0].end,
            };

            error = error.or_else(|| {
                Some(ParseError::MissingPositional(
                    "definition name".into(),
                    err_span,
                ))
            });
        }

        (
            Statement::Pipeline(Pipeline::from_vec(vec![Expression {
                expr: Expr::Call(call),
                span: span(spans),
                ty: Type::Unknown,
                custom_completion: None,
            }])),
            error,
        )
    } else {
        (
            garbage_statement(spans),
            Some(ParseError::UnknownState(
                "Expected structure: def <name> [] {}".into(),
                span(spans),
            )),
        )
    }
}

pub fn parse_alias(
    working_set: &mut StateWorkingSet,
    spans: &[Span],
) -> (Statement, Option<ParseError>) {
    let name = working_set.get_span_contents(spans[0]);

    if name == b"alias" {
        if let Some((span, err)) = check_name(working_set, spans) {
            return (
                Statement::Pipeline(Pipeline::from_vec(vec![garbage(*span)])),
                Some(err),
            );
        }

        if let Some(decl_id) = working_set.find_decl(b"alias") {
            let (call, call_span, _) =
                parse_internal_call(working_set, spans[0], &spans[1..], decl_id);

            if spans.len() >= 4 {
                let alias_name = working_set.get_span_contents(spans[1]);

                let alias_name = if alias_name.starts_with(b"\"")
                    && alias_name.ends_with(b"\"")
                    && alias_name.len() > 1
                {
                    alias_name[1..(alias_name.len() - 1)].to_vec()
                } else {
                    alias_name.to_vec()
                };
                let _equals = working_set.get_span_contents(spans[2]);

                let replacement = spans[3..].to_vec();

                working_set.add_alias(alias_name, replacement);
            }

            return (
                Statement::Pipeline(Pipeline::from_vec(vec![Expression {
                    expr: Expr::Call(call),
                    span: call_span,
                    ty: Type::Unknown,
                    custom_completion: None,
                }])),
                None,
            );
        }
    }

    (
        garbage_statement(spans),
        Some(ParseError::InternalError(
            "Alias statement unparseable".into(),
            span(spans),
        )),
    )
}

pub fn parse_export(
    working_set: &mut StateWorkingSet,
    spans: &[Span],
) -> (Statement, Option<Exportable>, Option<ParseError>) {
    let mut error = None;

    let export_span = if let Some(sp) = spans.get(0) {
        if working_set.get_span_contents(*sp) != b"export" {
            return (
                garbage_statement(spans),
                None,
                Some(ParseError::UnknownState(
                    "expected export statement".into(),
                    span(spans),
                )),
            );
        }

        *sp
    } else {
        return (
            garbage_statement(spans),
            None,
            Some(ParseError::UnknownState(
                "got empty input for parsing export statement".into(),
                span(spans),
            )),
        );
    };

    let export_decl_id = if let Some(id) = working_set.find_decl(b"export") {
        id
    } else {
        return (
            garbage_statement(spans),
            None,
            Some(ParseError::InternalError(
                "missing export command".into(),
                export_span,
            )),
        );
    };

    let mut call = Box::new(Call {
        head: spans[0],
        decl_id: export_decl_id,
        positional: vec![],
        named: vec![],
    });

    let exportable = if let Some(kw_span) = spans.get(1) {
        let kw_name = working_set.get_span_contents(*kw_span);
        match kw_name {
            b"def" => {
                let (stmt, err) = parse_def(working_set, &spans[1..]);
                error = error.or(err);

                let export_def_decl_id = if let Some(id) = working_set.find_decl(b"export def") {
                    id
                } else {
                    return (
                        garbage_statement(spans),
                        None,
                        Some(ParseError::InternalError(
                            "missing 'export def' command".into(),
                            export_span,
                        )),
                    );
                };

                // Trying to warp the 'def' call into the 'export def' in a very clumsy way
                if let Statement::Pipeline(ref pipe) = stmt {
                    if let Some(Expression {
                        expr: Expr::Call(ref def_call),
                        ..
                    }) = pipe.expressions.get(0)
                    {
                        call = def_call.clone();

                        call.head = span(&spans[0..=1]);
                        call.decl_id = export_def_decl_id;
                    } else {
                        error = error.or_else(|| {
                            Some(ParseError::InternalError(
                                "unexpected output from parsing a definition".into(),
                                span(&spans[1..]),
                            ))
                        });
                    }
                } else {
                    error = error.or_else(|| {
                        Some(ParseError::InternalError(
                            "unexpected output from parsing a definition".into(),
                            span(&spans[1..]),
                        ))
                    });
                };

                if error.is_none() {
                    let decl_name = working_set.get_span_contents(spans[2]);
                    let decl_name = trim_quotes(decl_name);
                    if let Some(decl_id) = working_set.find_decl(decl_name) {
                        Some(Exportable::Decl(decl_id))
                    } else {
                        error = error.or_else(|| {
                            Some(ParseError::InternalError(
                                "failed to find added declaration".into(),
                                span(&spans[1..]),
                            ))
                        });
                        None
                    }
                } else {
                    None
                }
            }
            b"env" => {
                if let Some(id) = working_set.find_decl(b"export env") {
                    call.decl_id = id;
                } else {
                    return (
                        garbage_statement(spans),
                        None,
                        Some(ParseError::InternalError(
                            "missing 'export env' command".into(),
                            export_span,
                        )),
                    );
                }

                call.head = span(&spans[0..=1]);

                if let Some(name_span) = spans.get(2) {
                    let (name_expr, err) = parse_string(working_set, *name_span);
                    error = error.or(err);
                    call.positional.push(name_expr);

                    if let Some(block_span) = spans.get(3) {
                        let (block_expr, err) = parse_block_expression(
                            working_set,
                            &SyntaxShape::Block(None),
                            *block_span,
                        );
                        error = error.or(err);

                        let exportable = if let Expression {
                            expr: Expr::Block(block_id),
                            ..
                        } = block_expr
                        {
                            Some(Exportable::EnvVar(block_id))
                        } else {
                            error = error.or_else(|| {
                                Some(ParseError::InternalError(
                                    "block was not parsed as a block".into(),
                                    *block_span,
                                ))
                            });
                            None
                        };

                        call.positional.push(block_expr);

                        exportable
                    } else {
                        let err_span = Span {
                            start: name_span.end,
                            end: name_span.end,
                        };

                        error = error.or_else(|| {
                            Some(ParseError::MissingPositional("block".into(), err_span))
                        });

                        None
                    }
                } else {
                    let err_span = Span {
                        start: kw_span.end,
                        end: kw_span.end,
                    };

                    error = error.or_else(|| {
                        Some(ParseError::MissingPositional(
                            "environment variable name".into(),
                            err_span,
                        ))
                    });

                    None
                }
            }
            _ => {
                error = error.or_else(|| {
                    Some(ParseError::Expected(
                        // TODO: Fill in more keywords as they come
                        "def or env keyword".into(),
                        spans[1],
                    ))
                });

                None
            }
        }
    } else {
        error = error.or_else(|| {
            Some(ParseError::MissingPositional(
                "def or env keyword".into(), // TODO: keep filling more keywords as they come
                Span {
                    start: export_span.end,
                    end: export_span.end,
                },
            ))
        });

        None
    };

    (
        Statement::Pipeline(Pipeline::from_vec(vec![Expression {
            expr: Expr::Call(call),
            span: span(spans),
            ty: Type::Unknown,
            custom_completion: None,
        }])),
        exportable,
        error,
    )
}

pub fn parse_module_block(
    working_set: &mut StateWorkingSet,
    span: Span,
) -> (Block, Overlay, Option<ParseError>) {
    let mut error = None;

    working_set.enter_scope();

    let source = working_set.get_span_contents(span);

    let (output, err) = lex(source, span.start, &[], &[], true);
    error = error.or(err);

    let (output, err) = lite_parse(&output);
    error = error.or(err);

    for pipeline in &output.block {
        // TODO: Should we add export env predecls as well?
        if pipeline.commands.len() == 1 {
            parse_def_predecl(working_set, &pipeline.commands[0].parts);
        }
    }

    let mut overlay = Overlay::new();

    let block: Block = output
        .block
        .iter()
        .map(|pipeline| {
            if pipeline.commands.len() == 1 {
                let name = working_set.get_span_contents(pipeline.commands[0].parts[0]);

                let (stmt, err) = match name {
                    b"def" => {
                        let (stmt, err) = parse_def(working_set, &pipeline.commands[0].parts);

                        (stmt, err)
                    }
                    // TODO: Currently, it is not possible to define a private env var.
                    // TODO: Exported env vars are usable iside the module only if correctly
                    // exported by the user. For example:
                    //
                    //   > module foo { export env a { "2" }; export def b [] { $nu.env.a } }
                    //
                    // will work only if you call `use foo *; b` but not with `use foo; foo b`
                    // since in the second case, the name of the env var would be $nu.env."foo a".
                    b"export" => {
                        let (stmt, exportable, err) =
                            parse_export(working_set, &pipeline.commands[0].parts);

                        if err.is_none() {
                            let name_span = pipeline.commands[0].parts[2];
                            let name = working_set.get_span_contents(name_span);
                            let name = trim_quotes(name);

                            match exportable {
                                Some(Exportable::Decl(decl_id)) => {
                                    overlay.add_decl(name, decl_id);
                                }
                                Some(Exportable::EnvVar(block_id)) => {
                                    overlay.add_env_var(name, block_id);
                                }
                                None => {} // None should always come with error from parse_export()
                            }
                        }

                        (stmt, err)
                    }
                    _ => (
                        garbage_statement(&pipeline.commands[0].parts),
                        Some(ParseError::UnexpectedKeyword(
                            "expected def or export keyword".into(),
                            pipeline.commands[0].parts[0],
                        )),
                    ),
                };

                if error.is_none() {
                    error = err;
                }

                stmt
            } else {
                error = Some(ParseError::Expected("not a pipeline".into(), span));
                garbage_statement(&[span])
            }
        })
        .into();

    working_set.exit_scope();

    (block, overlay, error)
}

pub fn parse_module(
    working_set: &mut StateWorkingSet,
    spans: &[Span],
) -> (Statement, Option<ParseError>) {
    // TODO: Currently, module is closing over its parent scope (i.e., defs in the parent scope are
    // visible and usable in this module's scope). We want to disable that for files.

    let mut error = None;
    let bytes = working_set.get_span_contents(spans[0]);

    if bytes == b"module" && spans.len() >= 3 {
        let (module_name_expr, err) = parse_string(working_set, spans[1]);
        error = error.or(err);

        let module_name = module_name_expr
            .as_string()
            .expect("internal error: module name is not a string");

        let block_span = spans[2];
        let block_bytes = working_set.get_span_contents(block_span);
        let mut start = block_span.start;
        let mut end = block_span.end;

        if block_bytes.starts_with(b"{") {
            start += 1;
        } else {
            return (
                garbage_statement(spans),
                Some(ParseError::Expected("block".into(), block_span)),
            );
        }

        if block_bytes.ends_with(b"}") {
            end -= 1;
        } else {
            error =
                error.or_else(|| Some(ParseError::Unclosed("}".into(), Span { start: end, end })));
        }

        let block_span = Span { start, end };

        let (block, overlay, err) = parse_module_block(working_set, block_span);
        error = error.or(err);

        let block_id = working_set.add_block(block);
        let _ = working_set.add_overlay(&module_name, overlay);

        let block_expr = Expression {
            expr: Expr::Block(block_id),
            span: block_span,
            ty: Type::Block,
            custom_completion: None,
        };

        let module_decl_id = working_set
            .find_decl(b"module")
            .expect("internal error: missing module command");

        let call = Box::new(Call {
            head: spans[0],
            decl_id: module_decl_id,
            positional: vec![module_name_expr, block_expr],
            named: vec![],
        });

        (
            Statement::Pipeline(Pipeline::from_vec(vec![Expression {
                expr: Expr::Call(call),
                span: span(spans),
                ty: Type::Unknown,
                custom_completion: None,
            }])),
            error,
        )
    } else {
        (
            garbage_statement(spans),
            Some(ParseError::UnknownState(
                "Expected structure: module <name> {}".into(),
                span(spans),
            )),
        )
    }
}

pub fn parse_use(
    working_set: &mut StateWorkingSet,
    spans: &[Span],
) -> (Statement, Option<ParseError>) {
    let mut error = None;
    let bytes = working_set.get_span_contents(spans[0]);

    if bytes == b"use" && spans.len() >= 2 {
        for span in spans[1..].iter() {
            let (_, err) = parse_string(working_set, *span);
            error = error.or(err);
        }

        // TODO: Add checking for importing too long import patterns, e.g.:
        // > use spam foo non existent names here do not throw error
        let (import_pattern, err) = parse_import_pattern(working_set, &spans[1..]);
        error = error.or(err);

        let (import_pattern, overlay) =
            if let Some(overlay_id) = working_set.find_overlay(&import_pattern.head.name) {
                (import_pattern, working_set.get_overlay(overlay_id).clone())
            } else {
                // TODO: Do not close over when loading module from file
                // It could be a file
                if let Ok(module_filename) = String::from_utf8(import_pattern.head.name) {
                    if let Ok(module_path) = canonicalize(&module_filename) {
                        let module_name = if let Some(stem) = module_path.file_stem() {
                            stem.to_string_lossy().to_string()
                        } else {
                            return (
                                garbage_statement(spans),
                                Some(ParseError::ModuleNotFound(spans[1])),
                            );
                        };

                        if let Ok(contents) = std::fs::read(module_path) {
                            let span_start = working_set.next_span_start();
                            working_set.add_file(module_filename, &contents);
                            let span_end = working_set.next_span_start();

                            let (block, overlay, err) =
                                parse_module_block(working_set, Span::new(span_start, span_end));
                            error = error.or(err);

                            let _ = working_set.add_block(block);
                            let _ = working_set.add_overlay(&module_name, overlay.clone());

                            (
                                ImportPattern {
                                    head: ImportPatternHead {
                                        name: module_name.into(),
                                        span: spans[1],
                                    },
                                    members: import_pattern.members,
                                    hidden: HashSet::new(),
                                },
                                overlay,
                            )
                        } else {
                            return (
                                garbage_statement(spans),
                                Some(ParseError::ModuleNotFound(spans[1])),
                            );
                        }
                    } else {
                        error = error.or(Some(ParseError::FileNotFound(
                            module_filename,
                            import_pattern.head.span,
                        )));
                        (ImportPattern::new(), Overlay::new())
                    }
                } else {
                    return (
                        garbage_statement(spans),
                        Some(ParseError::NonUtf8(spans[1])),
                    );
                }
            };

        let decls_to_use = if import_pattern.members.is_empty() {
            overlay.decls_with_head(&import_pattern.head.name)
        } else {
            match &import_pattern.members[0] {
                ImportPatternMember::Glob { .. } => overlay.decls(),
                ImportPatternMember::Name { name, span } => {
                    let mut output = vec![];

                    if let Some(id) = overlay.get_decl_id(name) {
                        output.push((name.clone(), id));
                    } else if !overlay.has_env_var(name) {
                        error = error.or(Some(ParseError::ExportNotFound(*span)))
                    }

                    output
                }
                ImportPatternMember::List { names } => {
                    let mut output = vec![];

                    for (name, span) in names {
                        if let Some(id) = overlay.get_decl_id(name) {
                            output.push((name.clone(), id));
                        } else if !overlay.has_env_var(name) {
                            error = error.or(Some(ParseError::ExportNotFound(*span)));
                            break;
                        }
                    }

                    output
                }
            }
        };

        // Extend the current scope with the module's overlay
        working_set.use_decls(decls_to_use);

        // Create the Use command call
        let use_decl_id = working_set
            .find_decl(b"use")
            .expect("internal error: missing use command");

        let import_pattern_expr = Expression {
            expr: Expr::ImportPattern(import_pattern),
            span: span(&spans[1..]),
            ty: Type::List(Box::new(Type::String)),
            custom_completion: None,
        };

        let call = Box::new(Call {
            head: spans[0],
            decl_id: use_decl_id,
            positional: vec![import_pattern_expr],
            named: vec![],
        });

        (
            Statement::Pipeline(Pipeline::from_vec(vec![Expression {
                expr: Expr::Call(call),
                span: span(spans),
                ty: Type::Unknown,
                custom_completion: None,
            }])),
            error,
        )
    } else {
        (
            garbage_statement(spans),
            Some(ParseError::UnknownState(
                "Expected structure: use <name>".into(),
                span(spans),
            )),
        )
    }
}

pub fn parse_hide(
    working_set: &mut StateWorkingSet,
    spans: &[Span],
) -> (Statement, Option<ParseError>) {
    let mut error = None;
    let bytes = working_set.get_span_contents(spans[0]);

    if bytes == b"hide" && spans.len() >= 2 {
        for span in spans[1..].iter() {
            let (_, err) = parse_string(working_set, *span);
            error = error.or(err);
        }

        let (import_pattern, err) = parse_import_pattern(working_set, &spans[1..]);
        error = error.or(err);

        let (is_module, overlay) =
            if let Some(overlay_id) = working_set.find_overlay(&import_pattern.head.name) {
                (true, working_set.get_overlay(overlay_id).clone())
            } else if import_pattern.members.is_empty() {
                // The pattern head can be e.g. a function name, not just a module
                if let Some(id) = working_set.find_decl(&import_pattern.head.name) {
                    let mut decls = HashMap::new();
                    decls.insert(import_pattern.head.name.clone(), id);

                    (
                        false,
                        Overlay {
                            decls,
                            env_vars: HashMap::new(),
                        },
                    )
                } else {
                    // Or it could be an env var
                    (
                        false,
                        Overlay {
                            decls: HashMap::new(),
                            env_vars: HashMap::new(),
                        },
                    )
                }
            } else {
                return (
                    garbage_statement(spans),
                    Some(ParseError::ModuleNotFound(spans[1])),
                );
            };

        // This kind of inverts the import pattern matching found in parse_use()
        let decls_to_hide = if import_pattern.members.is_empty() {
            if is_module {
                overlay.decls_with_head(&import_pattern.head.name)
            } else {
                overlay.decls()
            }
        } else {
            match &import_pattern.members[0] {
                ImportPatternMember::Glob { .. } => {
                    overlay.decls_with_head(&import_pattern.head.name)
                }
                ImportPatternMember::Name { name, span } => {
                    let mut output = vec![];

                    if let Some(item) = overlay.decl_with_head(name, &import_pattern.head.name) {
                        output.push(item);
                    } else if !overlay.has_env_var(name) {
                        error = error.or(Some(ParseError::ExportNotFound(*span)));
                    }

                    output
                }
                ImportPatternMember::List { names } => {
                    let mut output = vec![];

                    for (name, span) in names {
                        if let Some(item) = overlay.decl_with_head(name, &import_pattern.head.name)
                        {
                            output.push(item);
                        } else if !overlay.has_env_var(name) {
                            error = error.or(Some(ParseError::ExportNotFound(*span)));
                            break;
                        }
                    }

                    output
                }
            }
        };

        // TODO: `use spam; use spam foo; hide foo` will hide both `foo` and `spam foo` since
        // they point to the same DeclId. Do we want to keep it that way?
        working_set.hide_decls(&decls_to_hide);
        let import_pattern = import_pattern
            .with_hidden(decls_to_hide.iter().map(|(name, _)| name.clone()).collect());

        // Create the Hide command call
        let hide_decl_id = working_set
            .find_decl(b"hide")
            .expect("internal error: missing hide command");

        let import_pattern_expr = Expression {
            expr: Expr::ImportPattern(import_pattern),
            span: span(&spans[1..]),
            ty: Type::List(Box::new(Type::String)),
            custom_completion: None,
        };

        let call = Box::new(Call {
            head: spans[0],
            decl_id: hide_decl_id,
            positional: vec![import_pattern_expr],
            named: vec![],
        });

        (
            Statement::Pipeline(Pipeline::from_vec(vec![Expression {
                expr: Expr::Call(call),
                span: span(spans),
                ty: Type::Unknown,
                custom_completion: None,
            }])),
            error,
        )
    } else {
        (
            garbage_statement(spans),
            Some(ParseError::UnknownState(
                "Expected structure: hide <name>".into(),
                span(spans),
            )),
        )
    }
}

pub fn parse_let(
    working_set: &mut StateWorkingSet,
    spans: &[Span],
) -> (Statement, Option<ParseError>) {
    let name = working_set.get_span_contents(spans[0]);

    if name == b"let" {
        if let Some((span, err)) = check_name(working_set, spans) {
            return (
                Statement::Pipeline(Pipeline::from_vec(vec![garbage(*span)])),
                Some(err),
            );
        }

        if let Some(decl_id) = working_set.find_decl(b"let") {
            let (call, call_span, err) =
                parse_internal_call(working_set, spans[0], &spans[1..], decl_id);

            // Update the variable to the known type if we can.
            if err.is_none() {
                let var_id = call.positional[0]
                    .as_var()
                    .expect("internal error: expected variable");
                let rhs_type = call.positional[1].ty.clone();

                if var_id != CONFIG_VARIABLE_ID {
                    working_set.set_variable_type(var_id, rhs_type);
                }
            }

            return (
                Statement::Pipeline(Pipeline::from_vec(vec![Expression {
                    expr: Expr::Call(call),
                    span: call_span,
                    ty: Type::Unknown,
                    custom_completion: None,
                }])),
                err,
            );
        }
    }
    (
        garbage_statement(spans),
        Some(ParseError::UnknownState(
            "internal error: let statement unparseable".into(),
            span(spans),
        )),
    )
}

pub fn parse_source(
    working_set: &mut StateWorkingSet,
    spans: &[Span],
) -> (Statement, Option<ParseError>) {
    let mut error = None;
    let name = working_set.get_span_contents(spans[0]);

    if name == b"source" {
        if let Some(decl_id) = working_set.find_decl(b"source") {
            // Is this the right call to be using here?
            // Some of the others (`parse_let`) use it, some of them (`parse_hide`) don't.
            let (call, call_span, err) =
                parse_internal_call(working_set, spans[0], &spans[1..], decl_id);
            error = error.or(err);

            // Command and one file name
            if spans.len() >= 2 {
                let name_expr = working_set.get_span_contents(spans[1]);
                if let Ok(filename) = String::from_utf8(name_expr.to_vec()) {
                    if let Ok(path) = canonicalize(&filename) {
                        if let Ok(contents) = std::fs::read(&path) {
                            // This will load the defs from the file into the
                            // working set, if it was a successful parse.
                            let (block, err) = parse(
                                working_set,
                                path.file_name().and_then(|x| x.to_str()),
                                &contents,
                                false,
                            );

                            if err.is_some() {
                                // Unsuccessful parse of file
                                return (
                                    Statement::Pipeline(Pipeline::from_vec(vec![Expression {
                                        expr: Expr::Call(call),
                                        span: span(&spans[1..]),
                                        ty: Type::Unknown,
                                        custom_completion: None,
                                    }])),
                                    // Return the file parse error
                                    err,
                                );
                            } else {
                                // Save the block into the working set
                                let block_id = working_set.add_block(block);

                                let mut call_with_block = call;

                                // Adding this expression to the positional creates a syntax highlighting error
                                // after writing `source example.nu`
                                call_with_block.positional.push(Expression {
                                    expr: Expr::Int(block_id as i64),
                                    span: spans[1],
                                    ty: Type::Unknown,
                                    custom_completion: None,
                                });

                                return (
                                    Statement::Pipeline(Pipeline::from_vec(vec![Expression {
                                        expr: Expr::Call(call_with_block),
                                        span: call_span,
                                        ty: Type::Unknown,
                                        custom_completion: None,
                                    }])),
                                    None,
                                );
                            }
                        }
                    } else {
                        error = error.or(Some(ParseError::FileNotFound(filename, spans[1])));
                    }
                } else {
                    return (
                        garbage_statement(spans),
                        Some(ParseError::NonUtf8(spans[1])),
                    );
                }
            }
            return (
                Statement::Pipeline(Pipeline::from_vec(vec![Expression {
                    expr: Expr::Call(call),
                    span: call_span,
                    ty: Type::Unknown,
                    custom_completion: None,
                }])),
                error,
            );
        }
    }
    (
        garbage_statement(spans),
        Some(ParseError::UnknownState(
            "internal error: source statement unparseable".into(),
            span(spans),
        )),
    )
}

#[cfg(feature = "plugin")]
pub fn parse_register(
    working_set: &mut StateWorkingSet,
    spans: &[Span],
) -> (Statement, Option<ParseError>) {
    use nu_plugin::{get_signature, EncodingType, PluginDeclaration};
    use nu_protocol::Signature;

    // Checking that the function is used with the correct name
    // Maybe this is not necessary but it is a sanity check
    if working_set.get_span_contents(spans[0]) != b"register" {
        return (
            garbage_statement(spans),
            Some(ParseError::UnknownState(
                "internal error: Wrong call name for parse plugin function".into(),
                span(spans),
            )),
        );
    }

    // Parsing the spans and checking that they match the register signature
    // Using a parsed call makes more sense than checking for how many spans are in the call
    // Also, by creating a call, it can be checked if it matches the declaration signature
    let (call, call_span) = match working_set.find_decl(b"register") {
        None => {
            return (
                garbage_statement(spans),
                Some(ParseError::UnknownState(
                    "internal error: Register declaration not found".into(),
                    span(spans),
                )),
            )
        }
        Some(decl_id) => {
            let (call, call_span, mut err) =
                parse_internal_call(working_set, spans[0], &spans[1..], decl_id);
            let decl = working_set.get_decl(decl_id);
<<<<<<< HEAD

            err = check_call(call_span, &decl.signature(), &call).or(err);

            if err.is_some() || call.has_flag("help") {
=======

            err = check_call(call_span, &decl.signature(), &call).or(err);
            if err.is_some() {
>>>>>>> 4d7dd237
                return (
                    Statement::Pipeline(Pipeline::from_vec(vec![Expression {
                        expr: Expr::Call(call),
                        span: call_span,
                        ty: Type::Unknown,
                        custom_completion: None,
                    }])),
                    err,
                );
            }

            (call, call_span)
        }
    };

    // Extracting the required arguments from the call and keeping them together in a tuple
    // The ? operator is not used because the error has to be kept to be printed in the shell
    // For that reason the values are kept in a result that will be passed at the end of this call
    let arguments = call
        .positional
        .get(0)
        .map(|expr| {
            let name_expr = working_set.get_span_contents(expr.span);
            String::from_utf8(name_expr.to_vec())
                .map_err(|_| ParseError::NonUtf8(spans[1]))
                .and_then(|name| {
                    canonicalize(&name).map_err(|_| ParseError::FileNotFound(name, expr.span))
                })
                .and_then(|path| {
                    if path.exists() & path.is_file() {
                        Ok(path)
                    } else {
                        Err(ParseError::FileNotFound(format!("{:?}", path), expr.span))
                    }
                })
        })
        .expect("required positional has being checked")
        .and_then(|path| {
            call.get_flag_expr("encoding")
                .map(|expr| {
                    EncodingType::try_from_bytes(working_set.get_span_contents(expr.span))
                        .ok_or_else(|| {
                            ParseError::IncorrectValue(
                                "wrong encoding".into(),
                                expr.span,
                                "Encodings available: capnp and json".into(),
                            )
                        })
                })
                .expect("required named has being checked")
                .map(|encoding| (path, encoding))
        });

    // Signature is the only optional value from the call and will be used to decide if
    // the plugin is called to get the signatures or to use the given signature
    let signature = call.positional.get(1).map(|expr| {
        let signature = working_set.get_span_contents(expr.span);
        serde_json::from_slice::<Signature>(signature).map_err(|_| {
            ParseError::LabeledError(
                "Signature deserialization error".into(),
                "unable to deserialize signature".into(),
                spans[0],
            )
        })
    });

    let error = match signature {
        Some(signature) => arguments.and_then(|(path, encoding)| {
            signature.map(|signature| {
                let plugin_decl = PluginDeclaration::new(path, signature, encoding);
                working_set.add_decl(Box::new(plugin_decl));
                working_set.mark_plugins_file_dirty();
            })
        }),
        None => arguments.and_then(|(path, encoding)| {
            get_signature(path.as_path(), &encoding)
                .map_err(|err| {
                    ParseError::LabeledError(
                        "Error getting signatures".into(),
                        err.to_string(),
                        spans[0],
                    )
                })
                .map(|signatures| {
                    for signature in signatures {
                        // create plugin command declaration (need struct impl Command)
                        // store declaration in working set
                        let plugin_decl =
                            PluginDeclaration::new(path.clone(), signature, encoding.clone());

                        working_set.add_decl(Box::new(plugin_decl));
                    }

                    working_set.mark_plugins_file_dirty();
                })
        }),
    }
    .err();

    (
        Statement::Pipeline(Pipeline::from_vec(vec![Expression {
            expr: Expr::Call(call),
            span: call_span,
            ty: Type::Nothing,
            custom_completion: None,
        }])),
        error,
    )
}<|MERGE_RESOLUTION|>--- conflicted
+++ resolved
@@ -1128,16 +1128,9 @@
             let (call, call_span, mut err) =
                 parse_internal_call(working_set, spans[0], &spans[1..], decl_id);
             let decl = working_set.get_decl(decl_id);
-<<<<<<< HEAD
 
             err = check_call(call_span, &decl.signature(), &call).or(err);
-
             if err.is_some() || call.has_flag("help") {
-=======
-
-            err = check_call(call_span, &decl.signature(), &call).or(err);
-            if err.is_some() {
->>>>>>> 4d7dd237
                 return (
                     Statement::Pipeline(Pipeline::from_vec(vec![Expression {
                         expr: Expr::Call(call),
