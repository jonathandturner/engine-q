use nu_protocol::{
    ast::{
        Block, Call, Expr, Expression, ImportPattern, ImportPatternHead, ImportPatternMember,
        Pipeline, Statement,
    },
    engine::StateWorkingSet,
<<<<<<< HEAD
    span, Exportable, Overlay, Span, SyntaxShape, Type,
=======
    span, DeclId, Span, SyntaxShape, Type, CONFIG_VARIABLE_ID,
>>>>>>> 4fd020ab
};
use std::collections::{HashMap, HashSet};
use std::path::Path;

#[cfg(feature = "plugin")]
use nu_plugin::plugin::{get_signature, PluginDeclaration};

use crate::{
    lex, lite_parse,
    parser::{
        check_name, garbage, garbage_statement, parse, parse_block_expression,
        parse_import_pattern, parse_internal_call, parse_signature, parse_string, trim_quotes,
    },
    ParseError,
};

pub fn parse_def_predecl(working_set: &mut StateWorkingSet, spans: &[Span]) -> Option<ParseError> {
    let name = working_set.get_span_contents(spans[0]);

    // handle "export def" same as "def"
    let (name, spans) = if name == b"export" && spans.len() >= 2 {
        (working_set.get_span_contents(spans[1]), &spans[1..])
    } else {
        (name, spans)
    };

    if name == b"def" && spans.len() >= 4 {
        let (name_expr, ..) = parse_string(working_set, spans[1]);
        let name = name_expr.as_string();

        working_set.enter_scope();
        // FIXME: because parse_signature will update the scope with the variables it sees
        // we end up parsing the signature twice per def. The first time is during the predecl
        // so that we can see the types that are part of the signature, which we need for parsing.
        // The second time is when we actually parse the body itworking_set.
        // We can't reuse the first time because the variables that are created during parse_signature
        // are lost when we exit the scope below.
        let (sig, ..) = parse_signature(working_set, spans[2]);
        let signature = sig.as_signature();
        working_set.exit_scope();

        if let (Some(name), Some(mut signature)) = (name, signature) {
            signature.name = name;
            let decl = signature.predeclare();

            if working_set.add_predecl(decl).is_some() {
                return Some(ParseError::DuplicateCommandDef(spans[1]));
            }
        }
    }

    None
}

pub fn parse_def(
    working_set: &mut StateWorkingSet,
    spans: &[Span],
) -> (Statement, Option<ParseError>) {
    let mut error = None;
    let name = working_set.get_span_contents(spans[0]);

    if name == b"def" {
        // TODO: Convert all 'expect("internal error: ...")' to ParseError::InternalError
        let def_decl_id = working_set
            .find_decl(b"def")
            .expect("internal error: missing def command");

        let mut call = Box::new(Call {
            head: spans[0],
            decl_id: def_decl_id,
            positional: vec![],
            named: vec![],
        });

        if let Some(name_span) = spans.get(1) {
            let (name_expr, err) = parse_string(working_set, *name_span);
            error = error.or(err);

            let name = name_expr.as_string();
            call.positional.push(name_expr);

            if let Some(sig_span) = spans.get(2) {
                working_set.enter_scope();
                let (sig, err) = parse_signature(working_set, *sig_span);
                error = error.or(err);

                let signature = sig.as_signature();

                call.positional.push(sig);

                if let Some(block_span) = spans.get(3) {
                    let (block, err) = parse_block_expression(
                        working_set,
                        &SyntaxShape::Block(Some(vec![])),
                        *block_span,
                    );
                    error = error.or(err);

                    let block_id = block.as_block();

                    call.positional.push(block);

                    if let (Some(name), Some(mut signature), Some(block_id)) =
                        (&name, signature, block_id)
                    {
                        if let Some(decl_id) = working_set.find_decl(name.as_bytes()) {
                            let declaration = working_set.get_decl_mut(decl_id);

                            signature.name = name.clone();

                            *declaration = signature.into_block_command(block_id);
                        } else {
                            error = error.or_else(|| {
                                Some(ParseError::InternalError(
                                    "Predeclaration failed to add declaration".into(),
                                    spans[1],
                                ))
                            });
                        };
                    }
                } else {
                    let err_span = Span {
                        start: sig_span.end,
                        end: sig_span.end,
                    };

                    error = error
                        .or_else(|| Some(ParseError::MissingPositional("block".into(), err_span)));
                }
                working_set.exit_scope();

                if let Some(name) = name {
                    // It's OK if it returns None: The decl was already merged in previous parse
                    // pass.
                    working_set.merge_predecl(name.as_bytes());
                } else {
                    error = error.or_else(|| {
                        Some(ParseError::UnknownState(
                            "Could not get string from string expression".into(),
                            *name_span,
                        ))
                    });
                }
            } else {
                let err_span = Span {
                    start: name_span.end,
                    end: name_span.end,
                };

                error = error
                    .or_else(|| Some(ParseError::MissingPositional("parameters".into(), err_span)));
            }
        } else {
            let err_span = Span {
                start: spans[0].end,
                end: spans[0].end,
            };

            error = error.or_else(|| {
                Some(ParseError::MissingPositional(
                    "definition name".into(),
                    err_span,
                ))
            });
        }

        (
            Statement::Pipeline(Pipeline::from_vec(vec![Expression {
                expr: Expr::Call(call),
                span: span(spans),
                ty: Type::Unknown,
                custom_completion: None,
            }])),
            error,
        )
    } else {
        (
            garbage_statement(spans),
            Some(ParseError::UnknownState(
                "Expected structure: def <name> [] {}".into(),
                span(spans),
            )),
        )
    }
}

pub fn parse_alias(
    working_set: &mut StateWorkingSet,
    spans: &[Span],
) -> (Statement, Option<ParseError>) {
    let name = working_set.get_span_contents(spans[0]);

    if name == b"alias" {
        if let Some((span, err)) = check_name(working_set, spans) {
            return (
                Statement::Pipeline(Pipeline::from_vec(vec![garbage(*span)])),
                Some(err),
            );
        }

        if let Some(decl_id) = working_set.find_decl(b"alias") {
            let (call, call_span, _) =
                parse_internal_call(working_set, spans[0], &spans[1..], decl_id);

            if spans.len() >= 4 {
                let alias_name = working_set.get_span_contents(spans[1]);

                let alias_name = if alias_name.starts_with(b"\"")
                    && alias_name.ends_with(b"\"")
                    && alias_name.len() > 1
                {
                    alias_name[1..(alias_name.len() - 1)].to_vec()
                } else {
                    alias_name.to_vec()
                };
                let _equals = working_set.get_span_contents(spans[2]);

                let replacement = spans[3..].to_vec();

                working_set.add_alias(alias_name, replacement);
            }

            return (
                Statement::Pipeline(Pipeline::from_vec(vec![Expression {
                    expr: Expr::Call(call),
                    span: call_span,
                    ty: Type::Unknown,
                    custom_completion: None,
                }])),
                None,
            );
        }
    }

    (
        garbage_statement(spans),
        Some(ParseError::InternalError(
            "Alias statement unparseable".into(),
            span(spans),
        )),
    )
}

pub fn parse_export(
    working_set: &mut StateWorkingSet,
    spans: &[Span],
) -> (Statement, Option<Exportable>, Option<ParseError>) {
    let mut error = None;

    let export_span = if let Some(sp) = spans.get(0) {
        if working_set.get_span_contents(*sp) != b"export" {
            return (
                garbage_statement(spans),
                None,
                Some(ParseError::UnknownState(
                    "expected export statement".into(),
                    span(spans),
                )),
            );
        }

        *sp
    } else {
        return (
            garbage_statement(spans),
            None,
            Some(ParseError::UnknownState(
                "got empty input for parsing export statement".into(),
                span(spans),
            )),
        );
    };

    let export_decl_id = if let Some(id) = working_set.find_decl(b"export") {
        id
    } else {
        return (
            garbage_statement(spans),
            None,
            Some(ParseError::InternalError(
                "missing export command".into(),
                export_span,
            )),
        );
    };

    let mut call = Box::new(Call {
        head: spans[0],
        decl_id: export_decl_id,
        positional: vec![],
        named: vec![],
    });

    let exportable = if let Some(kw_span) = spans.get(1) {
        let kw_name = working_set.get_span_contents(*kw_span);
        match kw_name {
            b"def" => {
                let (stmt, err) = parse_def(working_set, &spans[1..]);
                error = error.or(err);

                let export_def_decl_id = if let Some(id) = working_set.find_decl(b"export def") {
                    id
                } else {
                    return (
                        garbage_statement(spans),
                        None,
                        Some(ParseError::InternalError(
                            "missing 'export def' command".into(),
                            export_span,
                        )),
                    );
                };

                // Trying to warp the 'def' call into the 'export def' in a very clumsy way
                if let Statement::Pipeline(ref pipe) = stmt {
                    if let Some(Expression {
                        expr: Expr::Call(ref def_call),
                        ..
                    }) = pipe.expressions.get(0)
                    {
                        call = def_call.clone();

                        call.head = span(&spans[0..=1]);
                        call.decl_id = export_def_decl_id;
                    } else {
                        error = error.or_else(|| {
                            Some(ParseError::InternalError(
                                "unexpected output from parsing a definition".into(),
                                span(&spans[1..]),
                            ))
                        });
                    }
                } else {
                    error = error.or_else(|| {
                        Some(ParseError::InternalError(
                            "unexpected output from parsing a definition".into(),
                            span(&spans[1..]),
                        ))
                    });
                };

                if error.is_none() {
                    let decl_name = working_set.get_span_contents(spans[2]);
                    if let Some(decl_id) = working_set.find_decl(decl_name) {
                        Some(Exportable::Decl(decl_id))
                    } else {
                        error = error.or_else(|| {
                            Some(ParseError::InternalError(
                                "failed to find added declaration".into(),
                                span(&spans[1..]),
                            ))
                        });
                        None
                    }
                } else {
                    None
                }
            }
            b"env" => {
                if let Some(id) = working_set.find_decl(b"export env") {
                    call.decl_id = id;
                } else {
                    return (
                        garbage_statement(spans),
                        None,
                        Some(ParseError::InternalError(
                            "missing 'export env' command".into(),
                            export_span,
                        )),
                    );
                }

                call.head = span(&spans[0..=1]);

                if let Some(name_span) = spans.get(2) {
                    let (name_expr, err) = parse_string(working_set, *name_span);
                    error = error.or(err);
                    call.positional.push(name_expr);

                    if let Some(block_span) = spans.get(3) {
                        let (block_expr, err) = parse_block_expression(
                            working_set,
                            &SyntaxShape::Block(None),
                            *block_span,
                        );
                        error = error.or(err);

                        let exportable = if let Expression {
                            expr: Expr::Block(block_id),
                            ..
                        } = block_expr
                        {
                            Some(Exportable::EnvVar(block_id))
                        } else {
                            error = error.or_else(|| {
                                Some(ParseError::InternalError(
                                    "block was not parsed as a block".into(),
                                    *block_span,
                                ))
                            });
                            None
                        };

                        call.positional.push(block_expr);

                        exportable
                    } else {
                        let err_span = Span {
                            start: name_span.end,
                            end: name_span.end,
                        };

                        error = error.or_else(|| {
                            Some(ParseError::MissingPositional("block".into(), err_span))
                        });

                        None
                    }
                } else {
                    let err_span = Span {
                        start: kw_span.end,
                        end: kw_span.end,
                    };

                    error = error.or_else(|| {
                        Some(ParseError::MissingPositional(
                            "environment variable name".into(),
                            err_span,
                        ))
                    });

                    None
                }
            }
            _ => {
                error = error.or_else(|| {
                    Some(ParseError::Expected(
                        // TODO: Fill in more keywords as they come
                        "def or env keyword".into(),
                        spans[1],
                    ))
                });

                None
            }
        }
    } else {
        error = error.or_else(|| {
            Some(ParseError::MissingPositional(
                "def or env keyword".into(), // TODO: keep filling more keywords as they come
                Span {
                    start: export_span.end,
                    end: export_span.end,
                },
            ))
        });

        None
    };

    (
        Statement::Pipeline(Pipeline::from_vec(vec![Expression {
            expr: Expr::Call(call),
            span: span(spans),
            ty: Type::Unknown,
            custom_completion: None,
        }])),
        exportable,
        error,
    )
}

pub fn parse_module_block(
    working_set: &mut StateWorkingSet,
    span: Span,
) -> (Block, Option<ParseError>) {
    let mut error = None;

    working_set.enter_scope();

    let source = working_set.get_span_contents(span);

    let (output, err) = lex(source, span.start, &[], &[]);
    error = error.or(err);

    let (output, err) = lite_parse(&output);
    error = error.or(err);

    for pipeline in &output.block {
        // TODO: Should we add export env predecls as well?
        if pipeline.commands.len() == 1 {
            parse_def_predecl(working_set, &pipeline.commands[0].parts);
        }
    }

    let mut overlay = Overlay::new();

    let block: Block = output
        .block
        .iter()
        .map(|pipeline| {
            if pipeline.commands.len() == 1 {
                // this one here is doing parse_statement() equivalent
                // let (stmt, err) = parse_statement(working_set, &pipeline.commands[0].parts);
                let name = working_set.get_span_contents(pipeline.commands[0].parts[0]);

                let (stmt, err) = match name {
                    b"def" => {
                        let (stmt, err) = parse_def(working_set, &pipeline.commands[0].parts);

                        (stmt, err)
                    }
                    // TODO: Currently, it is not possible to define a private env var.
                    // TODO: Exported env vars are usable iside the module only if correctly
                    // exported by the user. For example:
                    //
                    //   > module foo { export env a { "2" }; export def b [] { $nu.env.a } }
                    //
                    // will work only if you call `use foo *; b` but not with `use foo; foo b`
                    // since in the second case, the name of the env var would be $nu.env."foo a".
                    b"export" => {
                        let (stmt, exportable, err) =
                            parse_export(working_set, &pipeline.commands[0].parts);

                        if err.is_none() {
                            let name_span = pipeline.commands[0].parts[2];
                            let name = working_set.get_span_contents(name_span);

<<<<<<< HEAD
                            match exportable {
                                Some(Exportable::Decl(decl_id)) => {
                                    overlay.add_decl(name, decl_id);
                                }
                                Some(Exportable::EnvVar(block_id)) => {
                                    overlay.add_env_var(name, block_id);
                                }
                                None => {} // None should always come with error from parse_export()
                            }
=======
                            let decl_name = trim_quotes(decl_name);

                            let decl_id = working_set
                                .find_decl(decl_name)
                                .expect("internal error: failed to find added declaration");

                            exports.push((decl_name.into(), decl_id));
>>>>>>> 4fd020ab
                        }

                        (stmt, err)
                    }
                    _ => (
                        garbage_statement(&pipeline.commands[0].parts),
                        Some(ParseError::UnexpectedKeyword(
                            "expected def or export keyword".into(),
                            pipeline.commands[0].parts[0],
                        )),
                    ),
                };

                if error.is_none() {
                    error = err;
                }

                stmt
            } else {
                error = Some(ParseError::Expected("not a pipeline".into(), span));
                garbage_statement(&[span])
            }
        })
        .into();

    working_set.exit_scope();

    (block.with_overlay(overlay), error)
}

pub fn parse_module(
    working_set: &mut StateWorkingSet,
    spans: &[Span],
) -> (Statement, Option<ParseError>) {
    // TODO: Currently, module is closing over its parent scope (i.e., defs in the parent scope are
    // visible and usable in this module's scope). We want to disable that for files.

    let mut error = None;
    let bytes = working_set.get_span_contents(spans[0]);

    // parse_def() equivalent
    if bytes == b"module" && spans.len() >= 3 {
        let (module_name_expr, err) = parse_string(working_set, spans[1]);
        error = error.or(err);

        let module_name = module_name_expr
            .as_string()
            .expect("internal error: module name is not a string");

        // parse_block_expression() equivalent
        let block_span = spans[2];
        let block_bytes = working_set.get_span_contents(block_span);
        let mut start = block_span.start;
        let mut end = block_span.end;

        if block_bytes.starts_with(b"{") {
            start += 1;
        } else {
            return (
                garbage_statement(spans),
                Some(ParseError::Expected("block".into(), block_span)),
            );
        }

        if block_bytes.ends_with(b"}") {
            end -= 1;
        } else {
            error =
                error.or_else(|| Some(ParseError::Unclosed("}".into(), Span { start: end, end })));
        }

        let block_span = Span { start, end };

        let (block, err) = parse_module_block(working_set, block_span);
        error = error.or(err);

        let block_id = working_set.add_module(&module_name, block);

        let block_expr = Expression {
            expr: Expr::Block(block_id),
            span: block_span,
            ty: Type::Block,
            custom_completion: None,
        };

        let module_decl_id = working_set
            .find_decl(b"module")
            .expect("internal error: missing module command");

        let call = Box::new(Call {
            head: spans[0],
            decl_id: module_decl_id,
            positional: vec![module_name_expr, block_expr],
            named: vec![],
        });

        (
            Statement::Pipeline(Pipeline::from_vec(vec![Expression {
                expr: Expr::Call(call),
                span: span(spans),
                ty: Type::Unknown,
                custom_completion: None,
            }])),
            error,
        )
    } else {
        (
            garbage_statement(spans),
            Some(ParseError::UnknownState(
                "Expected structure: module <name> {}".into(),
                span(spans),
            )),
        )
    }
}

pub fn parse_use(
    working_set: &mut StateWorkingSet,
    spans: &[Span],
) -> (Statement, Option<ParseError>) {
    let mut error = None;
    let bytes = working_set.get_span_contents(spans[0]);

    if bytes == b"use" && spans.len() >= 2 {
        for span in spans[1..].iter() {
            let (_, err) = parse_string(working_set, *span);
            error = error.or(err);
        }

        // TODO: Add checking for importing too long import patterns, e.g.:
        // > use spam foo non existent names here do not throw error
        let (import_pattern, err) = parse_import_pattern(working_set, &spans[1..]);
        error = error.or(err);

        let (import_pattern, overlay) =
            if let Some(block_id) = working_set.find_module(&import_pattern.head.name) {
                (
                    import_pattern,
                    working_set.get_block(block_id).overlay.clone(),
                )
            } else {
                // TODO: Do not close over when loading module from file
                // It could be a file
                if let Ok(module_filename) = String::from_utf8(import_pattern.head.name) {
                    let module_path = Path::new(&module_filename);
                    let module_name = if let Some(stem) = module_path.file_stem() {
                        stem.to_string_lossy().to_string()
                    } else {
                        return (
                            garbage_statement(spans),
                            Some(ParseError::ModuleNotFound(spans[1])),
                        );
                    };

                    if let Ok(contents) = std::fs::read(module_path) {
                        let span_start = working_set.next_span_start();
                        working_set.add_file(module_filename, &contents);
                        let span_end = working_set.next_span_start();

                        let (block, err) =
                            parse_module_block(working_set, Span::new(span_start, span_end));
                        error = error.or(err);

                        let block_id = working_set.add_module(&module_name, block);

                        (
                            ImportPattern {
                                head: ImportPatternHead {
                                    name: module_name.into(),
                                    span: spans[1],
                                },
                                members: import_pattern.members,
                                hidden: HashSet::new(),
                            },
                            working_set.get_block(block_id).overlay.clone(),
                        )
                    } else {
                        return (
                            garbage_statement(spans),
                            Some(ParseError::ModuleNotFound(spans[1])),
                        );
                    }
                } else {
                    return (
                        garbage_statement(spans),
                        Some(ParseError::NonUtf8(spans[1])),
                    );
                }
            };

        let decls_to_use = if import_pattern.members.is_empty() {
            overlay.decls_with_head(&import_pattern.head.name)
        } else {
            match &import_pattern.members[0] {
                ImportPatternMember::Glob { .. } => overlay.decls(),
                ImportPatternMember::Name { name, span } => {
                    let mut output = vec![];

                    if let Some(id) = overlay.get_decl_id(name) {
                        output.push((name.clone(), id));
                    } else if !overlay.has_env_var(name) {
                        error = error.or(Some(ParseError::ExportNotFound(*span)))
                    }

                    output
                }
                ImportPatternMember::List { names } => {
                    let mut output = vec![];

                    for (name, span) in names {
                        if let Some(id) = overlay.get_decl_id(name) {
                            output.push((name.clone(), id));
                        } else if !overlay.has_env_var(name) {
                            error = error.or(Some(ParseError::ExportNotFound(*span)));
                            break;
                        }
                    }

                    output
                }
            }
        };

        // Extend the current scope with the module's overlay
        working_set.add_decls(decls_to_use);

        // Create the Use command call
        let use_decl_id = working_set
            .find_decl(b"use")
            .expect("internal error: missing use command");

        let import_pattern_expr = Expression {
            expr: Expr::ImportPattern(import_pattern),
            span: span(&spans[1..]),
            ty: Type::List(Box::new(Type::String)),
            custom_completion: None,
        };

        let call = Box::new(Call {
            head: spans[0],
            decl_id: use_decl_id,
            positional: vec![import_pattern_expr],
            named: vec![],
        });

        (
            Statement::Pipeline(Pipeline::from_vec(vec![Expression {
                expr: Expr::Call(call),
                span: span(spans),
                ty: Type::Unknown,
                custom_completion: None,
            }])),
            error,
        )
    } else {
        (
            garbage_statement(spans),
            Some(ParseError::UnknownState(
                "Expected structure: use <name>".into(),
                span(spans),
            )),
        )
    }
}

pub fn parse_hide(
    working_set: &mut StateWorkingSet,
    spans: &[Span],
) -> (Statement, Option<ParseError>) {
    let mut error = None;
    let bytes = working_set.get_span_contents(spans[0]);

    if bytes == b"hide" && spans.len() >= 2 {
        let mut import_pattern_exprs: Vec<Expression> = vec![];
        for span in spans[1..].iter() {
            let (expr, err) = parse_string(working_set, *span);
            import_pattern_exprs.push(expr);
            error = error.or(err);
        }

        let (import_pattern, err) = parse_import_pattern(working_set, &spans[1..]);
        error = error.or(err);

        let (is_module, overlay) =
            if let Some(block_id) = working_set.find_module(&import_pattern.head.name) {
                (true, working_set.get_block(block_id).overlay.clone())
            } else if import_pattern.members.is_empty() {
                // The pattern head can be e.g. a function name, not just a module
                if let Some(id) = working_set.find_decl(&import_pattern.head.name) {
                    let mut decls = HashMap::new();
                    decls.insert(import_pattern.head.name.clone(), id);

                    (
                        false,
                        Overlay {
                            decls,
                            env_vars: HashMap::new(),
                        },
                    )
                } else {
                    // Or it could be an env var
                    (
                        false,
                        Overlay {
                            decls: HashMap::new(),
                            env_vars: HashMap::new(),
                        },
                    )
                }
            } else {
                return (
                    garbage_statement(spans),
                    Some(ParseError::ModuleNotFound(spans[1])),
                );
            };

        // This kind of inverts the import pattern matching found in parse_use()
        let decls_to_hide = if import_pattern.members.is_empty() {
            if is_module {
                overlay.decls_with_head(&import_pattern.head.name)
            } else {
                overlay.decls()
            }
        } else {
            match &import_pattern.members[0] {
                ImportPatternMember::Glob { .. } => {
                    overlay.decls_with_head(&import_pattern.head.name)
                }
                ImportPatternMember::Name { name, span } => {
                    let mut output = vec![];

                    if let Some(item) = overlay.decl_with_head(name, &import_pattern.head.name) {
                        output.push(item);
                    } else if !overlay.has_env_var(name) {
                        error = error.or(Some(ParseError::ExportNotFound(*span)));
                    }

                    output
                }
                ImportPatternMember::List { names } => {
                    let mut output = vec![];

                    for (name, span) in names {
                        if let Some(item) = overlay.decl_with_head(name, &import_pattern.head.name)
                        {
                            output.push(item);
                        } else if !overlay.has_env_var(name) {
                            error = error.or(Some(ParseError::ExportNotFound(*span)));
                            break;
                        }
                    }

                    output
                }
            }
        };

        // TODO: `use spam; use spam foo; hide foo` will hide both `foo` and `spam foo` since
        // they point to the same DeclId. Do we want to keep it that way?
        working_set.hide_decls(&decls_to_hide);
        let import_pattern = import_pattern
            .with_hidden(decls_to_hide.iter().map(|(name, _)| name.clone()).collect());

        // Create the Hide command call
        let hide_decl_id = working_set
            .find_decl(b"hide")
            .expect("internal error: missing hide command");

        let import_pattern_expr = Expression {
            expr: Expr::ImportPattern(import_pattern),
            span: span(&spans[1..]),
            ty: Type::List(Box::new(Type::String)),
            custom_completion: None,
        };

        let call = Box::new(Call {
            head: spans[0],
            decl_id: hide_decl_id,
            positional: vec![import_pattern_expr],
            named: vec![],
        });

        (
            Statement::Pipeline(Pipeline::from_vec(vec![Expression {
                expr: Expr::Call(call),
                span: span(spans),
                ty: Type::Unknown,
                custom_completion: None,
            }])),
            error,
        )
    } else {
        (
            garbage_statement(spans),
            Some(ParseError::UnknownState(
                "Expected structure: hide <name>".into(),
                span(spans),
            )),
        )
    }
}

pub fn parse_let(
    working_set: &mut StateWorkingSet,
    spans: &[Span],
) -> (Statement, Option<ParseError>) {
    let name = working_set.get_span_contents(spans[0]);

    if name == b"let" {
        if let Some((span, err)) = check_name(working_set, spans) {
            return (
                Statement::Pipeline(Pipeline::from_vec(vec![garbage(*span)])),
                Some(err),
            );
        }

        if let Some(decl_id) = working_set.find_decl(b"let") {
            let (call, call_span, err) =
                parse_internal_call(working_set, spans[0], &spans[1..], decl_id);

            // Update the variable to the known type if we can.
            if err.is_none() {
                let var_id = call.positional[0]
                    .as_var()
                    .expect("internal error: expected variable");
                let rhs_type = call.positional[1].ty.clone();

                if var_id != CONFIG_VARIABLE_ID {
                    working_set.set_variable_type(var_id, rhs_type);
                }
            }

            return (
                Statement::Pipeline(Pipeline::from_vec(vec![Expression {
                    expr: Expr::Call(call),
                    span: call_span,
                    ty: Type::Unknown,
                    custom_completion: None,
                }])),
                err,
            );
        }
    }
    (
        garbage_statement(spans),
        Some(ParseError::UnknownState(
            "internal error: let statement unparseable".into(),
            span(spans),
        )),
    )
}

pub fn parse_source(
    working_set: &mut StateWorkingSet,
    spans: &[Span],
) -> (Statement, Option<ParseError>) {
    let name = working_set.get_span_contents(spans[0]);

    if name == b"source" {
        if let Some(decl_id) = working_set.find_decl(b"source") {
            // Is this the right call to be using here?
            // Some of the others (`parse_let`) use it, some of them (`parse_hide`) don't.
            let (call, call_span, err) =
                parse_internal_call(working_set, spans[0], &spans[1..], decl_id);

            // Command and one file name
            if spans.len() >= 2 {
                let name_expr = working_set.get_span_contents(spans[1]);
                if let Ok(filename) = String::from_utf8(name_expr.to_vec()) {
                    let source_file = Path::new(&filename);

                    let path = source_file;
                    let contents = std::fs::read(path);

                    if let Ok(contents) = contents {
                        // This will load the defs from the file into the
                        // working set, if it was a successful parse.
                        let (block, err) = parse(
                            working_set,
                            path.file_name().and_then(|x| x.to_str()),
                            &contents,
                            false,
                        );

                        if err.is_some() {
                            // Unsuccessful parse of file
                            return (
                                Statement::Pipeline(Pipeline::from_vec(vec![Expression {
                                    expr: Expr::Call(call),
                                    span: span(&spans[1..]),
                                    ty: Type::Unknown,
                                    custom_completion: None,
                                }])),
                                // Return the file parse error
                                err,
                            );
                        } else {
                            // Save the block into the working set
                            let block_id = working_set.add_block(block);

                            let mut call_with_block = call;

                            // Adding this expression to the positional creates a syntax highlighting error
                            // after writing `source example.nu`
                            call_with_block.positional.push(Expression {
                                expr: Expr::Int(block_id as i64),
                                span: spans[1],
                                ty: Type::Unknown,
                                custom_completion: None,
                            });

                            return (
                                Statement::Pipeline(Pipeline::from_vec(vec![Expression {
                                    expr: Expr::Call(call_with_block),
                                    span: call_span,
                                    ty: Type::Unknown,
                                    custom_completion: None,
                                }])),
                                None,
                            );
                        }
                    }
                } else {
                    return (
                        garbage_statement(spans),
                        Some(ParseError::NonUtf8(spans[1])),
                    );
                }
            }
            return (
                Statement::Pipeline(Pipeline::from_vec(vec![Expression {
                    expr: Expr::Call(call),
                    span: call_span,
                    ty: Type::Unknown,
                    custom_completion: None,
                }])),
                err,
            );
        }
    }
    (
        garbage_statement(spans),
        Some(ParseError::UnknownState(
            "internal error: source statement unparseable".into(),
            span(spans),
        )),
    )
}

#[cfg(feature = "plugin")]
pub fn parse_plugin(
    working_set: &mut StateWorkingSet,
    spans: &[Span],
) -> (Statement, Option<ParseError>) {
    let name = working_set.get_span_contents(spans[0]);

    if name != b"register" {
        return (
            garbage_statement(spans),
            Some(ParseError::UnknownState(
                "internal error: Wrong call name for parse plugin function".into(),
                span(spans),
            )),
        );
    }

    if let Some(decl_id) = working_set.find_decl(b"register") {
        let (call, call_span, mut err) =
            parse_internal_call(working_set, spans[0], &spans[1..], decl_id);

        let error = {
            match spans.len() {
                1 => Some(ParseError::MissingPositional(
                    "plugin location".into(),
                    spans[0],
                )),
                2 => {
                    let name_expr = working_set.get_span_contents(spans[1]);
                    if let Ok(filename) = String::from_utf8(name_expr.to_vec()) {
                        let source_file = Path::new(&filename);

                        if source_file.exists() & source_file.is_file() {
                            // get signature from plugin
                            match get_signature(source_file) {
                                Err(err) => Some(ParseError::PluginError(format!("{}", err))),
                                Ok(signatures) => {
                                    for signature in signatures {
                                        // create plugin command declaration (need struct impl Command)
                                        // store declaration in working set
                                        let plugin_decl =
                                            PluginDeclaration::new(filename.clone(), signature);
                                        working_set.add_decl(Box::new(plugin_decl));
                                    }

                                    None
                                }
                            }
                        } else {
                            Some(ParseError::FileNotFound(filename))
                        }
                    } else {
                        Some(ParseError::NonUtf8(spans[1]))
                    }
                }
                _ => {
                    let span = spans[2..].iter().fold(spans[2], |acc, next| Span {
                        start: acc.start,
                        end: next.end,
                    });

                    Some(ParseError::ExtraPositional(span))
                }
            }
        };

        err = error.or(err);

        (
            Statement::Pipeline(Pipeline::from_vec(vec![Expression {
                expr: Expr::Call(call),
                span: call_span,
                ty: Type::Unknown,
                custom_completion: None,
            }])),
            err,
        )
    } else {
        (
            garbage_statement(spans),
            Some(ParseError::UnknownState(
                "internal error: Register declaration not found".into(),
                span(spans),
            )),
        )
    }
}<|MERGE_RESOLUTION|>--- conflicted
+++ resolved
@@ -4,11 +4,7 @@
         Pipeline, Statement,
     },
     engine::StateWorkingSet,
-<<<<<<< HEAD
-    span, Exportable, Overlay, Span, SyntaxShape, Type,
-=======
     span, DeclId, Span, SyntaxShape, Type, CONFIG_VARIABLE_ID,
->>>>>>> 4fd020ab
 };
 use std::collections::{HashMap, HashSet};
 use std::path::Path;
@@ -456,29 +452,15 @@
             }
         }
     } else {
-        error = error.or_else(|| {
-            Some(ParseError::MissingPositional(
-                "def or env keyword".into(), // TODO: keep filling more keywords as they come
-                Span {
-                    start: export_span.end,
-                    end: export_span.end,
-                },
-            ))
-        });
-
-        None
-    };
-
-    (
-        Statement::Pipeline(Pipeline::from_vec(vec![Expression {
-            expr: Expr::Call(call),
-            span: span(spans),
-            ty: Type::Unknown,
-            custom_completion: None,
-        }])),
-        exportable,
-        error,
-    )
+        (
+            garbage_statement(spans),
+            Some(ParseError::UnknownState(
+                // TODO: fill in more export types as they come
+                "Expected structure: export def [] {}".into(),
+                span(spans),
+            )),
+        )
+    }
 }
 
 pub fn parse_module_block(
@@ -536,8 +518,8 @@
                         if err.is_none() {
                             let name_span = pipeline.commands[0].parts[2];
                             let name = working_set.get_span_contents(name_span);
-
-<<<<<<< HEAD
+                            let name = trim_quotes(name);
+
                             match exportable {
                                 Some(Exportable::Decl(decl_id)) => {
                                     overlay.add_decl(name, decl_id);
@@ -547,15 +529,6 @@
                                 }
                                 None => {} // None should always come with error from parse_export()
                             }
-=======
-                            let decl_name = trim_quotes(decl_name);
-
-                            let decl_id = working_set
-                                .find_decl(decl_name)
-                                .expect("internal error: failed to find added declaration");
-
-                            exports.push((decl_name.into(), decl_id));
->>>>>>> 4fd020ab
                         }
 
                         (stmt, err)
@@ -680,6 +653,7 @@
     let bytes = working_set.get_span_contents(spans[0]);
 
     if bytes == b"use" && spans.len() >= 2 {
+        let mut import_pattern_exprs: Vec<Expression> = vec![];
         for span in spans[1..].iter() {
             let (_, err) = parse_string(working_set, *span);
             error = error.or(err);
