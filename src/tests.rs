--- conflicted
+++ resolved
@@ -901,12 +901,14 @@
 }
 
 #[test]
-<<<<<<< HEAD
 fn multi_word_imports() -> TestResult {
     run_test(
         r#"module spam { export def "foo bar" [] { 10 } }; use spam "foo bar"; foo bar"#,
         "10",
-=======
+    )
+}
+
+#[test]
 fn config_var_1() -> TestResult {
     // Note: this tests both the config variable and that it is properly captured into a block
     run_test(
@@ -921,6 +923,5 @@
     run_test(
         r#"let config = {"filesize_metric": $false }; do { 40kb | into string } "#,
         "40.0 KB",
->>>>>>> 0f107b28
     )
 }